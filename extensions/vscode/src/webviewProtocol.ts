import { Message } from "core/util/messenger";
import fs from "node:fs";
import path from "path";
import { v4 as uuidv4 } from "uuid";
import * as vscode from "vscode";
import {
  ToCoreFromWebviewProtocol,
  ToWebviewFromCoreProtocol,
} from "../../../core/protocol/coreWebview";
import {
  ToIdeFromWebviewProtocol,
  ToWebviewFromIdeProtocol,
} from "../../../core/protocol/ideWebview";
import { IMessenger } from "../../../core/util/messenger";
import { getExtensionUri } from "./util/vscode";

export async function showTutorial() {
  const tutorialPath = path.join(
    getExtensionUri().fsPath,
    "continue_tutorial.py",
  );
  // Ensure keyboard shortcuts match OS
  if (process.platform !== "darwin") {
    let tutorialContent = fs.readFileSync(tutorialPath, "utf8");
    tutorialContent = tutorialContent.replace("⌘", "^").replace("Cmd", "Ctrl");
    fs.writeFileSync(tutorialPath, tutorialContent);
  }

  const doc = await vscode.workspace.openTextDocument(
    vscode.Uri.file(tutorialPath),
  );
  await vscode.window.showTextDocument(doc, { preview: false });
}

export type ToCoreOrIdeFromWebviewProtocol = ToCoreFromWebviewProtocol &
  ToIdeFromWebviewProtocol;
type FullToWebviewFromIdeOrCoreProtocol = ToWebviewFromIdeProtocol &
  ToWebviewFromCoreProtocol;
export class VsCodeWebviewProtocol
  implements
    IMessenger<
      ToCoreOrIdeFromWebviewProtocol,
      FullToWebviewFromIdeOrCoreProtocol
    >
{
  listeners = new Map<
    keyof ToCoreOrIdeFromWebviewProtocol,
    ((message: Message) => any)[]
  >();

  send(messageType: string, data: any, messageId?: string): string {
    const id = messageId ?? uuidv4();
    this.webview?.postMessage({
      messageType,
      data,
      messageId: id,
    });
    return id;
  }

  on<T extends keyof ToCoreOrIdeFromWebviewProtocol>(
    messageType: T,
    handler: (
      message: Message<ToCoreOrIdeFromWebviewProtocol[T][0]>,
    ) =>
      | Promise<ToCoreOrIdeFromWebviewProtocol[T][1]>
      | ToCoreOrIdeFromWebviewProtocol[T][1],
  ): void {
    if (!this.listeners.has(messageType)) {
      this.listeners.set(messageType, []);
    }
    this.listeners.get(messageType)?.push(handler);
  }

  _webview?: vscode.Webview;
  _webviewListener?: vscode.Disposable;

  get webview(): vscode.Webview | undefined {
    return this._webview;
  }

  set webview(webView: vscode.Webview) {
    this._webview = webView;
    this._webviewListener?.dispose();

    this._webviewListener = this._webview.onDidReceiveMessage(async (msg) => {
      if (!msg.messageType || !msg.messageId) {
        throw new Error(`Invalid webview protocol msg: ${JSON.stringify(msg)}`);
      }

      const respond = (message: any) =>
        this.send(msg.messageType, message, msg.messageId);

      const handlers = this.listeners.get(msg.messageType) || [];
      for (const handler of handlers) {
        try {
          const response = await handler(msg);
          if (
            response &&
            typeof response[Symbol.asyncIterator] === "function"
          ) {
            let next = await response.next();
            while (!next.done) {
              respond(next.value);
              next = await response.next();
            }
            respond({ done: true, content: next.value?.content });
          } else {
            respond(response || {});
          }
        } catch (e: any) {
          respond({ done: true, error: e });

          console.error(
            `Error handling webview message: ${JSON.stringify(
              { msg },
              null,
              2,
            )}\n\n${e}`,
          );

          let message = e.message;
          if (e.cause) {
            if (e.cause.name === "ConnectTimeoutError") {
              message = `Connection timed out. If you expect it to take a long time to connect, you can increase the timeout in config.json by setting "requestOptions": { "timeout": 10000 }. You can find the full config reference here: https://docs.continue.dev/reference/config`;
            } else if (e.cause.code === "ECONNREFUSED") {
              message = `Connection was refused. This likely means that there is no server running at the specified URL. If you are running your own server you may need to set the "apiBase" parameter in config.json. For example, you can set up an OpenAI-compatible server like here: https://docs.continue.dev/reference/Model%20Providers/openai#openai-compatible-servers--apis`;
            } else {
              message = `The request failed with "${e.cause.name}": ${e.cause.message}. If you're having trouble setting up Continue, please see the troubleshooting guide for help.`;
            }
          }

          if (message.includes("https://proxy-server")) {
            message = message.split("\n").filter((l: string) => l !== "")[1];
            try {
              message = JSON.parse(message).message;
            } catch {}
            if (message.includes("exceeded")) {
              message +=
                " To keep using Continue, you can set up a local model or use your own API key.";
            } else if (message.includes("upgrade Continue")) {
            } else {
              message +=
                " To avoid rate limiting, you can set up a local model or use your own API key.";
            }

            vscode.window
              .showInformationMessage(message, "Add API Key", "Use Local Model")
              .then((selection) => {
                if (selection === "Add API Key") {
                  this.request("addApiKey", undefined);
                } else if (selection === "Use Local Model") {
                  this.request("setupLocalModel", undefined);
                }
              });
          } else if (message.includes("Please sign in with GitHub")) {
            vscode.window
              .showInformationMessage(
                message,
                "Sign In",
                "Use API key / local model",
              )
              .then((selection) => {
                if (selection === "Sign In") {
                  vscode.authentication
                    .getSession("github", [], {
                      createIfNone: true,
                    })
                    .then(() => {
                      this.reloadConfig();
                    });
                } else if (selection === "Use API key / local model") {
                  this.request("openOnboarding", undefined);
                }
              });
          } else {
            vscode.window
              .showErrorMessage(message, "Show Logs", "Troubleshooting")
              .then((selection) => {
                if (selection === "Show Logs") {
                  vscode.commands.executeCommand(
                    "workbench.action.toggleDevTools",
                  );
                } else if (selection === "Troubleshooting") {
                  vscode.env.openExternal(
                    vscode.Uri.parse(
                      "https://docs.continue.dev/troubleshooting",
                    ),
                  );
                }
              });
          }
        }
      }
    });
  }

<<<<<<< HEAD
  constructor() {}
=======
  constructor(private readonly reloadConfig: () => void) {}
>>>>>>> e45c33bb
  invoke<T extends keyof ToCoreOrIdeFromWebviewProtocol>(
    messageType: T,
    data: ToCoreOrIdeFromWebviewProtocol[T][0],
    messageId?: string,
  ): ToCoreOrIdeFromWebviewProtocol[T][1] {
    throw new Error("Method not implemented.");
  }

  onError(handler: (error: Error) => void): void {
    throw new Error("Method not implemented.");
  }

  public request<T extends keyof FullToWebviewFromIdeOrCoreProtocol>(
    messageType: T,
    data: FullToWebviewFromIdeOrCoreProtocol[T][0],
  ): Promise<FullToWebviewFromIdeOrCoreProtocol[T][1]> {
    const messageId = uuidv4();
    return new Promise(async (resolve) => {
      let i = 0;
      while (!this.webview) {
        if (i >= 10) {
          resolve(undefined);
          return;
        } else {
          await new Promise((res) => setTimeout(res, i >= 5 ? 1000 : 500));
          i++;
        }
      }

      this.send(messageType, data, messageId);
      const disposable = this.webview.onDidReceiveMessage(
        (msg: Message<FullToWebviewFromIdeOrCoreProtocol[T][1]>) => {
          if (msg.messageId === messageId) {
            resolve(msg.data);
            disposable?.dispose();
          }
        },
      );
    });
  }
}<|MERGE_RESOLUTION|>--- conflicted
+++ resolved
@@ -195,11 +195,7 @@
     });
   }
 
-<<<<<<< HEAD
-  constructor() {}
-=======
   constructor(private readonly reloadConfig: () => void) {}
->>>>>>> e45c33bb
   invoke<T extends keyof ToCoreOrIdeFromWebviewProtocol>(
     messageType: T,
     data: ToCoreOrIdeFromWebviewProtocol[T][0],
