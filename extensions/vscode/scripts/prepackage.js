--- conflicted
+++ resolved
@@ -49,34 +49,8 @@
 (async () => {
   console.log("[info] Packaging extension for target ", target);
 
-<<<<<<< HEAD
-  // Copy config schemas to docs and intellij
+  // Copy config schemas to intellij
   copyConfigSchema();
-=======
-  // Copy config_schema.json to config.json in intellij
-  fs.copyFileSync(
-    "config_schema.json",
-    path.join(
-      "..",
-      "intellij",
-      "src",
-      "main",
-      "resources",
-      "config_schema.json",
-    ),
-  );
-  // Modify and copy for .continuerc.json
-  const schema = JSON.parse(fs.readFileSync("config_schema.json", "utf8"));
-  schema.definitions.SerializedContinueConfig.properties.mergeBehavior = {
-    type: "string",
-    enum: ["merge", "overwrite"],
-    default: "merge",
-    title: "Merge behavior",
-    markdownDescription:
-      "If set to 'merge', .continuerc.json will be applied on top of config.json (arrays and objects are merged). If set to 'overwrite', then every top-level property of .continuerc.json will overwrite that property from config.json.",
-  };
-  fs.writeFileSync("continue_rc_schema.json", JSON.stringify(schema, null, 2));
->>>>>>> d8456054
 
   if (!process.cwd().endsWith("vscode")) {
     // This is sometimes run from root dir instead (e.g. in VS Code tasks)
