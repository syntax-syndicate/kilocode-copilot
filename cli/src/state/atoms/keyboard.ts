--- conflicted
+++ resolved
@@ -846,14 +846,10 @@
 	const isInHistoryMode = get(historyModeAtom)
 	const isShellModeActive = get(shellModeActiveAtom)
 
-<<<<<<< HEAD
-	// Mode priority: shell > approval > followup > history > autocomplete > normal
-=======
 	// Check if we have file mention suggestions (this means we're in file mention mode)
 	const hasFileMentions = fileMentionSuggestions.length > 0
 
-	// Mode priority: approval > followup > history > autocomplete (including file mentions) > normal
->>>>>>> b04b4d33
+	// Mode priority: shell > approval > followup > history > autocomplete (including file mentions) > normal
 	// History has higher priority than autocomplete because when navigating history,
 	// the text buffer may contain commands that start with "/" which would trigger autocomplete
 	let mode: InputMode = "normal"
