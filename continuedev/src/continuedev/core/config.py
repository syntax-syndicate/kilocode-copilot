import json
import os
from pydantic import BaseModel, validator
from typing import List, Literal, Optional, Dict
import yaml


class SlashCommand(BaseModel):
    name: str
    description: str
    step_name: str
    params: Optional[Dict] = {}


class CustomCommand(BaseModel):
    name: str
    prompt: str
    description: str


class OnTracebackSteps(BaseModel):
    step_name: str
    params: Optional[Dict] = {}


DEFAULT_SLASH_COMMANDS = [
    # SlashCommand(
    #     name="pytest",
    #     description="Write pytest unit tests for the current file",
    #     step_name="WritePytestsRecipe",
    #     params=??)
    SlashCommand(
        name="edit",
        description="Edit code in the current file or the highlighted code",
        step_name="EditHighlightedCodeStep",
    ),
    # SlashCommand(
    #     name="explain",
    #     description="Reply to instructions or a question with previous steps and the highlighted code or current file as context",
    #     step_name="SimpleChatStep",
    # ),
    SlashCommand(
        name="config",
        description="Open the config file to create new and edit existing slash commands",
        step_name="OpenConfigStep",
    ),
    SlashCommand(
        name="help",
        description="Ask a question like '/help what is given to the llm as context?'",
        step_name="HelpStep",
    ),
    SlashCommand(
        name="comment",
        description="Write comments for the current file or highlighted code",
        step_name="CommentCodeStep",
    ),
    SlashCommand(
        name="feedback",
        description="Send feedback to improve Continue",
        step_name="FeedbackStep",
    ),
    SlashCommand(
        name="clear",
        description="Clear step history",
        step_name="ClearHistoryStep",
    )
]


class AzureInfo(BaseModel):
    endpoint: str
    engine: str
    api_version: str


class ContinueConfig(BaseModel):
    """
    A pydantic class for the continue config file.
    """
    steps_on_startup: Optional[Dict[str, Dict]] = {}
    disallowed_steps: Optional[List[str]] = []
    allow_anonymous_telemetry: Optional[bool] = True
    default_model: Literal["gpt-3.5-turbo", "gpt-3.5-turbo-16k",
<<<<<<< HEAD
                           "gpt-4", "claude-2"] = 'gpt-4'
=======
                           "gpt-4", "ggml"] = 'gpt-4'
>>>>>>> abbb56e8
    custom_commands: Optional[List[CustomCommand]] = [CustomCommand(
        name="test",
        description="This is an example custom command. Use /config to edit it and create more",
        prompt="Write a comprehensive set of unit tests for the selected code. It should setup, run tests that check for correctness including important edge cases, and teardown. Ensure that the tests are complete and sophisticated. Give the tests just as chat output, don't edit any file.",
    )]
    slash_commands: Optional[List[SlashCommand]] = DEFAULT_SLASH_COMMANDS
    on_traceback: Optional[List[OnTracebackSteps]] = [
        OnTracebackSteps(step_name="DefaultOnTracebackStep")]
    system_message: Optional[str] = None
    azure_openai_info: Optional[AzureInfo] = None

    # Want to force these to be the slash commands for now
    @validator('slash_commands', pre=True)
    def default_slash_commands_validator(cls, v):
        return DEFAULT_SLASH_COMMANDS


def load_config(config_file: str) -> ContinueConfig:
    """
    Load the config file and return a ContinueConfig object.
    """
    if not os.path.exists(config_file):
        return ContinueConfig()

    _, ext = os.path.splitext(config_file)
    if ext == '.yaml':
        with open(config_file, 'r') as f:
            try:
                config_dict = yaml.safe_load(f)
            except:
                return ContinueConfig()
    elif ext == '.json':
        with open(config_file, 'r') as f:
            try:
                config_dict = json.load(f)
            except:
                return ContinueConfig()
    else:
        raise ValueError(f'Unknown config file extension: {ext}')
    return ContinueConfig(**config_dict)


def load_global_config() -> ContinueConfig:
    """
    Load the global config file and return a ContinueConfig object.
    """
    global_dir = os.path.expanduser('~/.continue')
    if not os.path.exists(global_dir):
        os.mkdir(global_dir)

    yaml_path = os.path.join(global_dir, 'config.yaml')
    if os.path.exists(yaml_path):
        with open(config_path, 'r') as f:
            try:
                config_dict = yaml.safe_load(f)
            except:
                return ContinueConfig()
    else:
        config_path = os.path.join(global_dir, 'config.json')
        if not os.path.exists(config_path):
            with open(config_path, 'w') as f:
                json.dump(ContinueConfig().dict(), f, indent=4)
        with open(config_path, 'r') as f:
            try:
                config_dict = json.load(f)
            except:
                return ContinueConfig()
    return ContinueConfig(**config_dict)


def update_global_config(config: ContinueConfig):
    """
    Update the config file with the given ContinueConfig object.
    """
    global_dir = os.path.expanduser('~/.continue')
    if not os.path.exists(global_dir):
        os.mkdir(global_dir)

    yaml_path = os.path.join(global_dir, 'config.yaml')
    if os.path.exists(yaml_path):
        with open(config_path, 'w') as f:
            yaml.dump(config.dict(), f, indent=4)
    else:
        config_path = os.path.join(global_dir, 'config.json')
        with open(config_path, 'w') as f:
            json.dump(config.dict(exclude_unset=False), f, indent=4)<|MERGE_RESOLUTION|>--- conflicted
+++ resolved
@@ -81,11 +81,7 @@
     disallowed_steps: Optional[List[str]] = []
     allow_anonymous_telemetry: Optional[bool] = True
     default_model: Literal["gpt-3.5-turbo", "gpt-3.5-turbo-16k",
-<<<<<<< HEAD
-                           "gpt-4", "claude-2"] = 'gpt-4'
-=======
-                           "gpt-4", "ggml"] = 'gpt-4'
->>>>>>> abbb56e8
+                           "gpt-4", "claude-2", "ggml"] = 'gpt-4'
     custom_commands: Optional[List[CustomCommand]] = [CustomCommand(
         name="test",
         description="This is an example custom command. Use /config to edit it and create more",
