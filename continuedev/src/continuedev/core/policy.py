from typing import List, Tuple, Type

from ..steps.chroma import AnswerQuestionChroma, EditFileChroma, CreateCodebaseIndexChroma
from ..steps.steps_on_startup import StepsOnStartupStep
from ..recipes.CreatePipelineRecipe.main import CreatePipelineRecipe
from ..recipes.DeployPipelineAirflowRecipe.main import DeployPipelineAirflowRecipe
from .main import Step, Validator, History, Policy
from .observation import Observation, TracebackObservation, UserInputObservation
from ..steps.main import EditHighlightedCodeStep, SolveTracebackStep, RunCodeStep, FasterEditHighlightedCodeStep, StarCoderEditHighlightedCodeStep, MessageStep, EmptyStep, SetupContinueWorkspaceStep
from ..recipes.WritePytestsRecipe.main import WritePytestsRecipe
from ..recipes.ContinueRecipeRecipe.main import ContinueStepStep
from ..steps.comment_code import CommentCodeStep
from ..recipes.DDtoBQRecipe.main import DDtoBQRecipeRecipe


class DemoPolicy(Policy):
    ran_code_last: bool = False

    def next(self, history: History) -> Step:
        # At the very start, run initial Steps spcecified in the config
        if history.get_current() is None:
            return (
                # MessageStep(name="Welcome to Continue!", message="") >>
                # SetupContinueWorkspaceStep() >>
                # CreateCodebaseIndexChroma() >>
                StepsOnStartupStep())

        observation = history.get_current().observation
        if observation is not None and isinstance(observation, UserInputObservation):
            # This could be defined with ObservationTypePolicy. Ergonomics not right though.
            if "/pytest" in observation.user_input.lower():
                return WritePytestsRecipe(instructions=observation.user_input)
            elif "/dlt" in observation.user_input.lower():
                return CreatePipelineRecipe()
<<<<<<< HEAD
            elif "/ddtobq" in observation.user_input.lower():
                return DDtoBQRecipeRecipe()
=======
            elif "/airflow" in observation.user_input.lower():
                return DeployPipelineAirflowRecipe()
>>>>>>> 482bd98e
            elif "/comment" in observation.user_input.lower():
                return CommentCodeStep()
            elif "/ask" in observation.user_input:
                return AnswerQuestionChroma(question=" ".join(observation.user_input.split(" ")[1:]))
            elif "/edit" in observation.user_input:
                return EditFileChroma(request=" ".join(observation.user_input.split(" ")[1:]))
            elif "/step" in observation.user_input:
                return ContinueStepStep(prompt=" ".join(observation.user_input.split(" ")[1:]))
            return EditHighlightedCodeStep(user_input=observation.user_input)

        state = history.get_current()

        if observation is not None and isinstance(observation, TracebackObservation):
            self.ran_code_last = False
            return SolveTracebackStep(traceback=observation.traceback)
        else:
            return None


class ObservationTypePolicy(Policy):
    def __init__(self, base_policy: Policy, observation_type: Type[Observation], step_type: Type[Step]):
        self.observation_type = observation_type
        self.step_type = step_type
        self.base_policy = base_policy

    def next(self, history: History) -> Step:
        observation = history.last_observation()
        if observation is not None and isinstance(observation, self.observation_type):
            return self.step_type(observation)
        return self.base_policy.next(history)


class PolicyWrappedWithValidators(Policy):
    """Default is to stop, unless the validator tells what to do next"""
    index: int
    stage: int

    def __init__(self, base_policy: Policy, pairs: List[Tuple[Validator, Type[Step]]]):
        # Want to pass Type[Validator], or just the Validator? Question of where params are coming from.
        self.pairs = pairs
        self.index = len(pairs)
        self.validating = 0
        self.base_policy = base_policy

    def next(self, history: History) -> Step:
        if self.index == len(self.pairs):
            self.index = 0
            return self.base_policy.next(history)

        if self.stage == 0:
            # Running the validator at the current index for the first time
            validator, step = self.pairs[self.index]
            self.stage = 1
            return validator
        elif self.stage == 1:
            # Previously ran the validator at the current index, now receiving its ValidatorObservation
            observation = history.last_observation()
            if observation.passed:
                self.stage = 0
                self.index += 1
                if self.index == len(self.pairs):
                    self.index = 0
                    return self.base_policy.next(history)
                else:
                    return self.pairs[self.index][0]
            else:
                _, step_type = self.pairs[self.index]
                return step_type(observation)<|MERGE_RESOLUTION|>--- conflicted
+++ resolved
@@ -32,13 +32,10 @@
                 return WritePytestsRecipe(instructions=observation.user_input)
             elif "/dlt" in observation.user_input.lower():
                 return CreatePipelineRecipe()
-<<<<<<< HEAD
             elif "/ddtobq" in observation.user_input.lower():
                 return DDtoBQRecipeRecipe()
-=======
             elif "/airflow" in observation.user_input.lower():
                 return DeployPipelineAirflowRecipe()
->>>>>>> 482bd98e
             elif "/comment" in observation.user_input.lower():
                 return CommentCodeStep()
             elif "/ask" in observation.user_input:
