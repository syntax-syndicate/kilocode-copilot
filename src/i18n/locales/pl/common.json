--- conflicted
+++ resolved
@@ -227,10 +227,6 @@
 	},
 	"mdm": {
 		"errors": {
-<<<<<<< HEAD
-			"cloud_auth_required": "Twoja organizacja wymaga uwierzytelnienia Kilo Code Cloud. Zaloguj się, aby kontynuować.",
-			"organization_mismatch": "Musisz być uwierzytelniony kontem Kilo Code Cloud swojej organizacji.",
-=======
 			"cloud_auth_required": "Twoja organizacja wymaga uwierzytelnienia Roo Code Cloud. Zaloguj się, aby kontynuować.",
 			"organization_mismatch": "Musisz być uwierzytelniony kontem Roo Code Cloud swojej organizacji.",
 			"manual_url_empty": "Wprowadź prawidłowy URL callback",
@@ -238,7 +234,6 @@
 			"manual_url_missing_params": "Nieprawidłowy URL callback: brak wymaganych parametrów (code i state)",
 			"manual_url_auth_failed": "Ręczne uwierzytelnienie URL nie powiodło się",
 			"manual_url_auth_error": "Uwierzytelnienie nie powiodło się",
->>>>>>> 68352562
 			"verification_failed": "Nie można zweryfikować uwierzytelnienia organizacji."
 		},
 		"info": {
