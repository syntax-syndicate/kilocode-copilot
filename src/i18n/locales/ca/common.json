--- conflicted
+++ resolved
@@ -227,10 +227,6 @@
 	},
 	"mdm": {
 		"errors": {
-<<<<<<< HEAD
-			"cloud_auth_required": "La teva organització requereix autenticació de Kilo Code Cloud. Si us plau, inicia sessió per continuar.",
-			"organization_mismatch": "Has d'estar autenticat amb el compte de Kilo Code Cloud de la teva organització.",
-=======
 			"cloud_auth_required": "La teva organització requereix autenticació de Roo Code Cloud. Si us plau, inicia sessió per continuar.",
 			"organization_mismatch": "Has d'estar autenticat amb el compte de Roo Code Cloud de la teva organització.",
 			"manual_url_empty": "Si us plau, introdueix una URL de callback vàlida",
@@ -238,7 +234,6 @@
 			"manual_url_missing_params": "URL de callback no vàlida: falten paràmetres requerits (code i state)",
 			"manual_url_auth_failed": "Autenticació manual per URL ha fallat",
 			"manual_url_auth_error": "Autenticació fallida",
->>>>>>> 68352562
 			"verification_failed": "No s'ha pogut verificar l'autenticació de l'organització."
 		},
 		"info": {
