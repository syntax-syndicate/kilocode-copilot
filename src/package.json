{
	"name": "kilo-code",
	"displayName": "%extension.displayName%",
	"description": "%extension.description%",
<<<<<<< HEAD
	"publisher": "kilocode",
	"version": "4.84.0",
	"icon": "assets/icons/logo-outline-black.png",
=======
	"publisher": "RooVeterinaryInc",
	"version": "3.25.23",
	"icon": "assets/icons/icon.png",
>>>>>>> 5203d102
	"galleryBanner": {
		"color": "#FFFFFF",
		"theme": "light"
	},
	"engines": {
		"vscode": "^1.84.0",
		"node": "20.19.2"
	},
	"author": {
		"name": "Kilo Code"
	},
	"repository": {
		"type": "git",
		"url": "https://github.com/Kilo-Org/kilocode"
	},
	"homepage": "https://kilocode.ai",
	"categories": [
		"AI",
		"Chat",
		"Programming Languages",
		"Education",
		"Snippets",
		"Testing"
	],
	"keywords": [
		"cline",
		"claude",
		"dev",
		"mcp",
		"openrouter",
		"coding",
		"agent",
		"autonomous",
		"chatgpt",
		"sonnet",
		"ai",
		"llama",
		"Kilo Code",
		"kilocode",
		"roo code",
		"roocode"
	],
	"activationEvents": [
		"onLanguage",
		"onStartupFinished"
	],
	"main": "./dist/extension.js",
	"contributes": {
		"walkthroughs": [
			{
				"id": "kiloCodeWalkthrough",
				"title": "5 ways Kilo Code helps you code",
				"description": "You now have a personal AI coding assistant.",
				"steps": [
					{
						"id": "welcome",
						"title": "Write code for you",
						"description": "Describe what you want to build. Kilo Code will write it from scratch, generate the files, and run them for you.",
						"media": {
							"markdown": "./dist/walkthrough/step1.md"
						}
					},
					{
						"id": "getting-started",
						"title": "Understand your codebase",
						"description": "Need clarity on how something works? Ask Kilo Code about any part of your files and get a clear explanation.",
						"media": {
							"markdown": "./dist/walkthrough/step2.md"
						},
						"content": {
							"path": "./dist/walkthrough/step2.md"
						}
					},
					{
						"id": "modes",
						"title": "Get things working again",
						"description": "Stuck on an error? Kilo Code can find the issue, fix it, and get your code running.",
						"media": {
							"markdown": "./dist/walkthrough/step3.md"
						}
					},
					{
						"id": "code-actions",
						"title": "Plan your logic",
						"description": "Not sure where to start? Map out your logic and structure before writing a single line of code.",
						"media": {
							"markdown": "./dist/walkthrough/step4.md"
						}
					},
					{
						"id": "advanced-features",
						"title": "And more",
						"description": "Improve your prompt, add context, or create your own custom modes.",
						"media": {
							"markdown": "./dist/walkthrough/step5.md"
						}
					}
				]
			}
		],
		"viewsContainers": {
			"activitybar": [
				{
					"id": "kilo-code-ActivityBar",
					"title": "%views.activitybar.title%",
					"icon": "assets/icons/kilo.png",
					"darkIcon": "assets/icons/kilo-dark.png",
					"when": "isMac"
				}
			]
		},
		"views": {
			"kilo-code-ActivityBar": [
				{
					"type": "webview",
					"id": "kilo-code.SidebarProvider",
					"name": "%views.sidebar.name%"
				}
			]
		},
		"commands": [
			{
				"command": "kilo-code.plusButtonClicked",
				"title": "%command.newTask.title%",
				"icon": "$(add)"
			},
			{
				"command": "kilo-code.mcpButtonClicked",
				"title": "%command.mcpServers.title%",
				"icon": "$(server)"
			},
			{
				"command": "kilo-code.importSettings",
				"title": "%command.importSettings.title%",
				"category": "%configuration.title%"
			},
			{
				"command": "kilo-code.exportSettings",
				"title": "Export Settings",
				"category": "%configuration.title%"
			},
			{
				"command": "kilo-code.promptsButtonClicked",
				"title": "%command.prompts.title%",
				"icon": "$(organization)"
			},
			{
				"command": "kilo-code.historyButtonClicked",
				"title": "%command.history.title%",
				"icon": "$(history)"
			},
			{
				"command": "kilo-code.marketplaceButtonClicked",
				"title": "%command.marketplace.title%",
				"icon": "$(extensions)"
			},
			{
				"command": "kilo-code.popoutButtonClicked",
				"title": "%command.openInEditor.title%",
				"icon": "$(link-external)"
			},
			{
				"command": "kilo-code.settingsButtonClicked",
				"title": "%command.settings.title%",
				"icon": "$(settings-gear)"
			},
			{
				"command": "kilo-code.helpButtonClicked",
				"title": "%command.documentation.title%",
				"icon": "$(question)"
			},
			{
				"command": "kilo-code.openInNewTab",
				"title": "%command.openInNewTab.title%",
				"category": "%configuration.title%"
			},
			{
				"command": "kilo-code.explainCode",
				"title": "%command.explainCode.title%",
				"category": "%configuration.title%"
			},
			{
				"command": "kilo-code.fixCode",
				"title": "%command.fixCode.title%",
				"category": "%configuration.title%"
			},
			{
				"command": "kilo-code.improveCode",
				"title": "%command.improveCode.title%",
				"category": "%configuration.title%"
			},
			{
				"command": "kilo-code.addToContext",
				"title": "%command.addToContext.title%",
				"category": "%configuration.title%"
			},
			{
				"command": "kilo-code.newTask",
				"title": "%command.newTask.title%",
				"category": "%configuration.title%"
			},
			{
				"command": "kilo-code.terminalAddToContext",
				"title": "%command.terminal.addToContext.title%",
				"category": "%extension.displayName%"
			},
			{
				"command": "kilo-code.terminalFixCommand",
				"title": "%command.terminal.fixCommand.title%",
				"category": "%extension.displayName%"
			},
			{
				"command": "kilo-code.terminalExplainCommand",
				"title": "%command.terminal.explainCommand.title%",
				"category": "%configuration.title%"
			},
			{
				"command": "kilo-code.generateTerminalCommand",
				"title": "%command.terminal.generateCommand.title%",
				"category": "%configuration.title%"
			},
			{
				"command": "kilo-code.setCustomStoragePath",
				"title": "%command.setCustomStoragePath.title%",
				"category": "%configuration.title%"
			},
			{
				"command": "kilo-code.focusChatInput",
				"title": "%command.focusInput.title%",
				"category": "%configuration.title%"
			},
			{
				"command": "kilo-code.acceptInput",
				"title": "%command.acceptInput.title%",
				"category": "%configuration.title%"
			},
			{
				"command": "kilo-code.profileButtonClicked",
				"title": "%command.profile.title%",
				"icon": "$(account)",
				"category": "%configuration.title%"
			},
			{
				"command": "kilo-code.generateCommitMessage",
				"title": "%command.generateCommitMessage.title%",
				"icon": {
					"light": "assets/icons/kilo-light.svg",
					"dark": "assets/icons/kilo-dark.svg"
				},
				"category": "%configuration.title%"
			},
			{
				"command": "kilo-code.ghost.generateSuggestions",
				"title": "%ghost.commands.generateSuggestions%",
				"category": "%configuration.title%"
			},
			{
				"command": "kilo-code.ghost.cancelSuggestions",
				"title": "%ghost.commands.cancelSuggestions%",
				"category": "%configuration.title%"
			},
			{
				"command": "kilo-code.ghost.applyCurrentSuggestions",
				"title": "%ghost.commands.applyCurrentSuggestion%",
				"category": "%configuration.title%"
			},
			{
				"command": "kilo-code.ghost.applyAllSuggestions",
				"title": "%ghost.commands.applyAllSuggestions%",
				"category": "%configuration.title%"
			},
			{
				"command": "kilo-code.ghost.promptCodeSuggestion",
				"title": "%ghost.commands.promptCodeSuggestion%",
				"category": "%configuration.title%"
			},
			{
				"command": "kilo-code.ghost.goToNextSuggestion",
				"title": "%ghost.commands.goToNextSuggestion%",
				"category": "%configuration.title%"
			},
			{
				"command": "kilo-code.ghost.goToPreviousSuggestion",
				"title": "%ghost.commands.goToPreviousSuggestion%",
				"category": "%configuration.title%"
			}
		],
		"keybindings": [
			{
				"command": "kilo-code.focusChatInput",
				"key": "ctrl+shift+a",
				"mac": "cmd+shift+a",
				"when": "true"
			},
			{
				"command": "editor.action.inlineSuggest.commit",
				"key": "tab",
				"when": "inlineSuggestionVisible && editorTextFocus && !editorTabMovesFocus && !inSnippetMode && !suggestWidgetVisible && editorLangId != 'markdown'"
			},
			{
				"command": "kilo-code.ghost.applyAllSuggestions",
				"key": "shift+tab",
				"when": "editorTextFocus && !editorTabMovesFocus && !inSnippetMode && kilocode.ghost.hasSuggestions"
			},
			{
				"command": "kilo-code.ghost.applyCurrentSuggestions",
				"key": "tab",
				"when": "editorTextFocus && !editorTabMovesFocus && !inSnippetMode && kilocode.ghost.hasSuggestions"
			},
			{
				"command": "kilo-code.ghost.cancelRequest",
				"key": "escape",
				"when": "editorTextFocus && !editorTabMovesFocus && !inSnippetMode && kilocode.ghost.isProcessing"
			},
			{
				"command": "kilo-code.ghost.cancelSuggestions",
				"key": "escape",
				"when": "editorTextFocus && !editorTabMovesFocus && !inSnippetMode && kilocode.ghost.hasSuggestions"
			},
			{
				"command": "kilo-code.ghost.goToNextSuggestion",
				"key": "down",
				"when": "editorTextFocus && !editorTabMovesFocus && !inSnippetMode && kilocode.ghost.hasSuggestions"
			},
			{
				"command": "kilo-code.ghost.goToPreviousSuggestion",
				"key": "up",
				"when": "editorTextFocus && !editorTabMovesFocus && !inSnippetMode && kilocode.ghost.hasSuggestions"
			},
			{
				"command": "kilo-code.ghost.promptCodeSuggestion",
				"key": "ctrl+i",
				"mac": "cmd+i",
				"when": "editorTextFocus && !editorTabMovesFocus && !inSnippetMode && kilocode.ghost.enableQuickInlineTaskKeybinding && !github.copilot.completions.enabled"
			},
			{
				"command": "kilo-code.ghost.generateSuggestions",
				"key": "ctrl+l",
				"mac": "cmd+l",
				"when": "editorTextFocus && !editorTabMovesFocus && !inSnippetMode && kilocode.ghost.enableSmartInlineTaskKeybinding && !github.copilot.completions.enabled"
			},
			{
				"command": "kilo-code.ghost.showIncompatibilityExtensionPopup",
				"key": "ctrl+l",
				"mac": "cmd+l",
				"when": "editorTextFocus && !editorTabMovesFocus && !inSnippetMode && kilocode.ghost.enableSmartInlineTaskKeybinding && github.copilot.completions.enabled"
			},
			{
				"command": "kilo-code.ghost.showIncompatibilityExtensionPopup",
				"key": "ctrl+i",
				"mac": "cmd+i",
				"when": "editorTextFocus && !editorTabMovesFocus && !inSnippetMode && kilocode.ghost.enableQuickInlineTaskKeybinding && github.copilot.completions.enabled"
			},
			{
				"command": "kilo-code.generateTerminalCommand",
				"key": "ctrl+shift+g",
				"mac": "cmd+shift+g"
			}
		],
		"menus": {
			"editor/context": [
				{
					"submenu": "kilo-code.contextMenu",
					"group": "1"
				}
			],
			"kilo-code.contextMenu": [
				{
					"command": "kilo-code.explainCode",
					"group": "1_actions@1"
				},
				{
					"command": "kilo-code.fixCode",
					"group": "1_actions@2"
				},
				{
					"command": "kilo-code.improveCode",
					"group": "1_actions@3"
				},
				{
					"command": "kilo-code.addToContext",
					"group": "1_actions@4"
				}
			],
			"terminal/context": [
				{
					"submenu": "kilo-code.terminalMenu",
					"group": "2"
				}
			],
			"kilo-code.terminalMenu": [
				{
					"command": "kilo-code.terminalAddToContext",
					"group": "1_actions@1"
				},
				{
					"command": "kilo-code.terminalFixCommand",
					"group": "1_actions@2"
				},
				{
					"command": "kilo-code.terminalExplainCommand",
					"group": "1_actions@3"
				}
			],
			"view/title": [
				{
					"command": "kilo-code.plusButtonClicked",
					"group": "navigation@1",
					"when": "view == kilo-code.SidebarProvider"
				},
				{
					"command": "kilo-code.mcpButtonClicked",
					"group": "navigation@2",
					"when": "view == kilo-code.SidebarProvider"
				},
				{
					"command": "kilo-code.marketplaceButtonClicked",
					"group": "navigation@3",
					"when": "view == kilo-code.SidebarProvider"
				},
				{
					"command": "kilo-code.historyButtonClicked",
					"group": "navigation@4",
					"when": "view == kilo-code.SidebarProvider"
				},
				{
					"command": "kilo-code.profileButtonClicked",
					"group": "navigation@5",
					"when": "view == kilo-code.SidebarProvider"
				},
				{
					"command": "kilo-code.settingsButtonClicked",
					"group": "navigation@6",
					"when": "view == kilo-code.SidebarProvider"
				},
				{
					"command": "kilo-code.popoutButtonClicked",
					"group": "navigation@7",
					"when": "view == kilo-code.SidebarProvider"
				},
				{
					"command": "kilo-code.helpButtonClicked",
					"group": "navigation@8",
					"when": "false && view == kilo-code.SidebarProvider"
				}
			],
			"editor/title": [
				{
					"command": "kilo-code.plusButtonClicked",
					"group": "navigation@1",
					"when": "activeWebviewPanelId == kilo-code.TabPanelProvider"
				},
				{
					"command": "kilo-code.mcpButtonClicked",
					"group": "navigation@2",
					"when": "activeWebviewPanelId == kilo-code.TabPanelProvider"
				},
				{
					"command": "kilo-code.historyButtonClicked",
					"group": "navigation@3",
					"when": "activeWebviewPanelId == kilo-code.TabPanelProvider"
				},
				{
					"command": "kilo-code.popoutButtonClicked",
					"group": "navigation@4",
					"when": "activeWebviewPanelId == kilo-code.TabPanelProvider"
				},
				{
					"command": "kilo-code.settingsButtonClicked",
					"group": "navigation@5",
					"when": "activeWebviewPanelId == kilo-code.TabPanelProvider"
				},
				{
					"command": "kilo-code.helpButtonClicked",
					"group": "navigation@6",
					"when": "activeWebviewPanelId == kilo-code.TabPanelProvider"
				}
			],
			"scm/input": [
				{
					"command": "kilo-code.generateCommitMessage",
					"group": "navigation"
				}
			],
			"scm/title": [
				{
					"command": "kilo-code.generateCommitMessage",
					"when": "scmProvider == git",
					"group": "navigation"
				}
			]
		},
		"submenus": [
			{
				"id": "kilo-code.contextMenu",
				"label": "%views.contextMenu.label%"
			},
			{
				"id": "kilo-code.terminalMenu",
				"label": "%views.terminalMenu.label%"
			}
		],
		"configuration": {
			"title": "%configuration.title%",
			"properties": {
				"kilo-code.allowedCommands": {
					"type": "array",
					"items": {
						"type": "string"
					},
					"default": [
						"npm test",
						"npm install",
						"tsc",
						"git log",
						"git diff",
						"git show"
					],
					"description": "%commands.allowedCommands.description%"
				},
				"kilo-code.deniedCommands": {
					"type": "array",
					"items": {
						"type": "string"
					},
					"default": [],
					"description": "%commands.deniedCommands.description%"
				},
				"kilo-code.commandExecutionTimeout": {
					"type": "number",
					"default": 0,
					"minimum": 0,
					"maximum": 600,
					"description": "%commands.commandExecutionTimeout.description%"
				},
				"kilo-code.vsCodeLmModelSelector": {
					"type": "object",
					"properties": {
						"vendor": {
							"type": "string",
							"description": "%settings.vsCodeLmModelSelector.vendor.description%"
						},
						"family": {
							"type": "string",
							"description": "%settings.vsCodeLmModelSelector.family.description%"
						}
					},
					"description": "%settings.vsCodeLmModelSelector.description%"
				},
				"kilo-code.customStoragePath": {
					"type": "string",
					"default": "",
					"description": "%settings.customStoragePath.description%"
				},
				"kilo-code.enableCodeActions": {
					"type": "boolean",
					"default": true,
					"description": "%settings.enableCodeActions.description%"
				},
				"kilo-code.autoImportSettingsPath": {
					"type": "string",
					"default": "",
					"description": "%settings.autoImportSettingsPath.description%"
				},
				"kilo-code.useAgentRules": {
					"type": "boolean",
					"default": true,
					"description": "%settings.useAgentRules.description%"
				},
				"kilo-code.apiRequestTimeout": {
					"type": "number",
					"default": 600,
					"minimum": 0,
					"maximum": 3600,
					"description": "%settings.apiRequestTimeout.description%"
				},
				"roo-cline.newTaskRequireTodos": {
					"type": "boolean",
					"default": false,
					"description": "%settings.newTaskRequireTodos.description%"
				}
			}
		},
		"codeActions": [
			{
				"languages": [
					"*"
				],
				"providedCodeActionKinds": [
					"vscode.CodeActionKind.QuickFix"
				]
			}
		]
	},
	"scripts": {
		"lint": "eslint . --ext=ts --max-warnings=0",
		"check-types": "tsc --noEmit",
		"pretest": "turbo run bundle --cwd ..",
		"test": "vitest run",
		"format": "prettier --write .",
		"bundle": "node esbuild.mjs",
		"vscode:prepublish": "pnpm bundle --production",
		"vsix": "mkdirp ../bin && vsce package --no-dependencies --out ../bin",
		"publish:marketplace": "vsce publish --no-dependencies && ovsx publish --no-dependencies",
		"watch:bundle": "pnpm bundle --watch",
		"watch:tsc": "cd .. && tsc --noEmit --watch --project src/tsconfig.json",
		"clean": "rimraf README.md CHANGELOG.md LICENSE dist logs mock .turbo"
	},
	"dependencies": {
		"@anthropic-ai/bedrock-sdk": "^0.22.0",
		"@anthropic-ai/sdk": "^0.51.0",
		"@anthropic-ai/vertex-sdk": "^0.11.3",
		"@aws-sdk/client-bedrock-runtime": "^3.812.0",
		"@aws-sdk/credential-providers": "^3.806.0",
		"@cerebras/cerebras_cloud_sdk": "^1.35.0",
		"@google/genai": "^1.0.0",
		"@lmstudio/sdk": "^1.1.1",
		"@mistralai/mistralai": "^1.3.6",
		"@modelcontextprotocol/sdk": "^1.9.0",
		"@qdrant/js-client-rest": "^1.14.0",
		"@roo-code/cloud": "^0.19.0",
		"@roo-code/ipc": "workspace:^",
		"@roo-code/telemetry": "workspace:^",
		"@roo-code/types": "workspace:^",
		"@types/lodash.debounce": "^4.0.9",
		"@vscode/codicons": "^0.0.36",
		"async-mutex": "^0.5.0",
		"axios": "^1.7.4",
		"cheerio": "^1.0.0",
		"chokidar": "^4.0.1",
		"clone-deep": "^4.0.1",
		"default-shell": "^2.2.0",
		"delay": "^6.0.0",
		"diff": "^5.2.0",
		"diff-match-patch": "^1.0.5",
		"exceljs": "^4.4.0",
		"fast-deep-equal": "^3.1.3",
		"fast-xml-parser": "^5.0.0",
		"fastest-levenshtein": "^1.0.16",
		"fuse.js": "^7.1.0",
		"fzf": "^0.5.2",
		"get-folder-size": "^5.0.0",
		"google-auth-library": "^9.15.1",
		"gray-matter": "^4.0.3",
		"i18next": "^25.0.0",
		"ignore": "^7.0.3",
		"is-wsl": "^3.1.0",
		"isbinaryfile": "^5.0.2",
		"lodash.debounce": "^4.0.8",
		"lru-cache": "^11.1.0",
		"mammoth": "^1.9.1",
		"monaco-vscode-textmate-theme-converter": "^0.1.7",
		"node-cache": "^5.1.2",
		"node-ipc": "^12.0.0",
		"ollama": "^0.5.17",
		"openai": "^5.0.0",
		"os-name": "^6.0.0",
		"p-limit": "^6.2.0",
		"p-wait-for": "^5.0.2",
		"pdf-parse": "^1.1.1",
		"pkce-challenge": "^5.0.0",
		"pretty-bytes": "^7.0.0",
		"proper-lockfile": "^4.1.2",
		"ps-tree": "^1.2.0",
		"puppeteer-chromium-resolver": "^24.0.0",
		"puppeteer-core": "^23.4.0",
		"reconnecting-eventsource": "^1.6.4",
		"sanitize-filename": "^1.6.3",
		"say": "^0.16.0",
		"serialize-error": "^12.0.0",
		"simple-git": "^3.27.0",
		"socket.io-client": "^4.8.1",
		"sound-play": "^1.1.0",
		"stream-json": "^1.8.0",
		"string-similarity": "^4.0.4",
		"strip-ansi": "^7.1.0",
		"strip-bom": "^5.0.0",
		"tiktoken": "^1.0.21",
		"tmp": "^0.2.3",
		"tree-sitter-wasms": "^0.1.12",
		"turndown": "^7.2.0",
		"undici": "^7.13.0",
		"uri-js": "^4.4.1",
		"uuid": "^11.1.0",
		"vscode-material-icons": "^0.1.1",
		"web-tree-sitter": "^0.25.6",
		"workerpool": "^9.2.0",
		"yaml": "^2.8.0",
		"zod": "^3.25.61"
	},
	"devDependencies": {
		"@roo-code/build": "workspace:^",
		"@roo-code/config-eslint": "workspace:^",
		"@roo-code/config-typescript": "workspace:^",
		"@types/clone-deep": "^4.0.4",
		"@types/debug": "^4.1.12",
		"@types/diff": "^5.2.1",
		"@types/diff-match-patch": "^1.0.36",
		"@types/glob": "^8.1.0",
		"@types/mocha": "^10.0.10",
		"@types/node": "20.x",
		"@types/node-cache": "^4.1.3",
		"@types/node-ipc": "^9.2.3",
		"@types/proper-lockfile": "^4.1.4",
		"@types/ps-tree": "^1.1.6",
		"@types/stream-json": "^1.7.8",
		"@types/string-similarity": "^4.0.2",
		"@types/tmp": "^0.2.6",
		"@types/turndown": "^5.0.5",
		"@types/vscode": "^1.84.0",
		"@vscode/test-electron": "^2.5.2",
		"@vscode/vsce": "3.3.2",
		"esbuild": "^0.25.0",
		"execa": "^9.5.2",
		"glob": "^11.0.1",
		"mkdirp": "^3.0.1",
		"nock": "^14.0.4",
		"npm-run-all2": "^8.0.1",
		"ovsx": "0.10.4",
		"rimraf": "^6.0.1",
		"tsup": "^8.4.0",
		"tsx": "^4.19.3",
		"typescript": "5.8.3",
		"vitest": "^3.2.3",
		"zod-to-ts": "^1.2.0"
	}
}<|MERGE_RESOLUTION|>--- conflicted
+++ resolved
@@ -2,15 +2,9 @@
 	"name": "kilo-code",
 	"displayName": "%extension.displayName%",
 	"description": "%extension.description%",
-<<<<<<< HEAD
 	"publisher": "kilocode",
 	"version": "4.84.0",
 	"icon": "assets/icons/logo-outline-black.png",
-=======
-	"publisher": "RooVeterinaryInc",
-	"version": "3.25.23",
-	"icon": "assets/icons/icon.png",
->>>>>>> 5203d102
 	"galleryBanner": {
 		"color": "#FFFFFF",
 		"theme": "light"
@@ -587,7 +581,7 @@
 					"maximum": 3600,
 					"description": "%settings.apiRequestTimeout.description%"
 				},
-				"roo-cline.newTaskRequireTodos": {
+				"kilo-code.newTaskRequireTodos": {
 					"type": "boolean",
 					"default": false,
 					"description": "%settings.newTaskRequireTodos.description%"
