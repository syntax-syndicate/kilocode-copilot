{
	"name": "kilo-code",
	"displayName": "%extension.displayName%",
	"description": "%extension.description%",
<<<<<<< HEAD
	"publisher": "kilocode",
	"version": "4.38.1",
	"icon": "assets/icons/logo-outline-black.png",
=======
	"publisher": "RooVeterinaryInc",
	"version": "3.20.3",
	"icon": "assets/icons/icon.png",
>>>>>>> 23bbad04
	"galleryBanner": {
		"color": "#FFFFFF",
		"theme": "light"
	},
	"engines": {
		"vscode": "^1.84.0",
		"node": "20.19.2"
	},
	"author": {
		"name": "Kilo Code"
	},
	"repository": {
		"type": "git",
		"url": "https://github.com/Kilo-Org/kilocode"
	},
	"homepage": "https://kilocode.ai",
	"categories": [
		"AI",
		"Chat",
		"Programming Languages",
		"Education",
		"Snippets",
		"Testing"
	],
	"keywords": [
		"cline",
		"claude",
		"dev",
		"mcp",
		"openrouter",
		"coding",
		"agent",
		"autonomous",
		"chatgpt",
		"sonnet",
		"ai",
		"llama",
		"Kilo Code",
		"kilocode",
		"roocode"
	],
	"activationEvents": [
		"onLanguage",
		"onStartupFinished"
	],
	"main": "./dist/extension.js",
	"contributes": {
		"walkthroughs": [
			{
				"id": "kiloCodeWalkthrough",
				"title": "5 ways Kilo Code helps you code",
				"description": "You now have a personal AI coding assistant.",
				"steps": [
					{
						"id": "welcome",
						"title": "Write code for you",
						"description": "Describe what you want to build. Kilo Code will write it from scratch, generate the files, and run them for you.",
						"media": {
							"markdown": "./dist/walkthrough/step1.md"
						}
					},
					{
						"id": "getting-started",
						"title": "Understand your codebase",
						"description": "Need clarity on how something works? Ask Kilo Code about any part of your files and get a clear explanation.",
						"media": {
							"markdown": "./dist/walkthrough/step2.md"
						},
						"content": {
							"path": "./dist/walkthrough/step2.md"
						}
					},
					{
						"id": "modes",
						"title": "Get things working again",
						"description": "Stuck on an error? Kilo Code can find the issue, fix it, and get your code running.",
						"media": {
							"markdown": "./dist/walkthrough/step3.md"
						}
					},
					{
						"id": "code-actions",
						"title": "Plan your logic",
						"description": "Not sure where to start? Map out your logic and structure before writing a single line of code.",
						"media": {
							"markdown": "./dist/walkthrough/step4.md"
						}
					},
					{
						"id": "advanced-features",
						"title": "And more",
						"description": "Improve your prompt, add context, or create your own custom modes.",
						"media": {
							"markdown": "./dist/walkthrough/step5.md"
						}
					}
				]
			}
		],
		"viewsContainers": {
			"activitybar": [
				{
					"id": "kilo-code-ActivityBar",
					"title": "%views.activitybar.title%",
					"icon": "assets/icons/kilo.png",
					"when": "isMac"
				}
			]
		},
		"views": {
			"kilo-code-ActivityBar": [
				{
					"type": "webview",
					"id": "kilo-code.SidebarProvider",
					"name": "%views.sidebar.name%"
				}
			]
		},
		"commands": [
			{
				"command": "kilo-code.plusButtonClicked",
				"title": "%command.newTask.title%",
				"icon": "$(add)"
			},
			{
				"command": "kilo-code.importSettings",
				"title": "Import Settings",
				"category": "%configuration.title%"
			},
			{
				"command": "kilo-code.exportSettings",
				"title": "Export Settings",
				"category": "%configuration.title%"
			},
			{
				"command": "kilo-code.promptsButtonClicked",
				"title": "%command.prompts.title%",
				"icon": "$(organization)"
			},
			{
				"command": "kilo-code.historyButtonClicked",
				"title": "%command.history.title%",
				"icon": "$(history)"
			},
			{
<<<<<<< HEAD
				"command": "kilo-code.popoutButtonClicked",
=======
				"command": "roo-cline.marketplaceButtonClicked",
				"title": "%command.marketplace.title%",
				"icon": "$(extensions)"
			},
			{
				"command": "roo-cline.popoutButtonClicked",
>>>>>>> 23bbad04
				"title": "%command.openInEditor.title%",
				"icon": "$(link-external)"
			},
			{
				"command": "kilo-code.settingsButtonClicked",
				"title": "%command.settings.title%",
				"icon": "$(settings-gear)"
			},
			{
				"command": "kilo-code.helpButtonClicked",
				"title": "%command.documentation.title%",
				"icon": "$(question)"
			},
			{
				"command": "kilo-code.openInNewTab",
				"title": "%command.openInNewTab.title%",
				"category": "%configuration.title%"
			},
			{
				"command": "kilo-code.explainCode",
				"title": "%command.explainCode.title%",
				"category": "%configuration.title%"
			},
			{
				"command": "kilo-code.fixCode",
				"title": "%command.fixCode.title%",
				"category": "%configuration.title%"
			},
			{
				"command": "kilo-code.improveCode",
				"title": "%command.improveCode.title%",
				"category": "%configuration.title%"
			},
			{
				"command": "kilo-code.addToContext",
				"title": "%command.addToContext.title%",
				"category": "%configuration.title%"
			},
			{
				"command": "kilo-code.newTask",
				"title": "%command.newTask.title%",
				"category": "%configuration.title%"
			},
			{
				"command": "kilo-code.terminalAddToContext",
				"title": "%command.terminal.addToContext.title%",
				"category": "%extension.displayName%"
			},
			{
				"command": "kilo-code.terminalFixCommand",
				"title": "%command.terminal.fixCommand.title%",
				"category": "%extension.displayName%"
			},
			{
				"command": "kilo-code.terminalExplainCommand",
				"title": "%command.terminal.explainCommand.title%",
				"category": "%extension.displayName%"
			},
			{
				"command": "kilo-code.setCustomStoragePath",
				"title": "%command.setCustomStoragePath.title%",
				"category": "%configuration.title%"
			},
			{
				"command": "kilo-code.focusChatInput",
				"title": "%command.focusInput.title%",
				"category": "%configuration.title%"
			},
			{
				"command": "kilo-code.acceptInput",
				"title": "%command.acceptInput.title%",
				"category": "%configuration.title%"
			},
			{
				"command": "kilo-code.profileButtonClicked",
				"title": "%command.profile.title%",
				"icon": "$(account)",
				"category": "%configuration.title%"
			},
			{
				"command": "kilo-code.generateCommitMessage",
				"title": "%command.generateCommitMessage.title%",
				"icon": {
					"light": "assets/icons/kilo-light.svg",
					"dark": "assets/icons/kilo-dark.svg"
				},
				"category": "%configuration.title%"
			}
		],
		"keybindings": [
			{
				"command": "kilo-code.focusChatInput",
				"key": "ctrl+shift+a",
				"mac": "cmd+shift+a",
				"when": "true"
			},
			{
				"command": "kilo-code.directFocusChatInput",
				"key": "ctrl+shift+k",
				"mac": "cmd+shift+k",
				"when": "true"
			}
		],
		"menus": {
			"editor/context": [
				{
					"submenu": "kilo-code.contextMenu",
					"group": "navigation"
				}
			],
			"kilo-code.contextMenu": [
				{
					"command": "kilo-code.explainCode",
					"group": "1_actions@1"
				},
				{
					"command": "kilo-code.fixCode",
					"group": "1_actions@2"
				},
				{
					"command": "kilo-code.improveCode",
					"group": "1_actions@3"
				},
				{
					"command": "kilo-code.addToContext",
					"group": "1_actions@4"
				}
			],
			"terminal/context": [
				{
					"submenu": "kilo-code.terminalMenu",
					"group": "navigation"
				}
			],
			"kilo-code.terminalMenu": [
				{
					"command": "kilo-code.terminalAddToContext",
					"group": "1_actions@1"
				},
				{
					"command": "kilo-code.terminalFixCommand",
					"group": "1_actions@2"
				},
				{
					"command": "kilo-code.terminalExplainCommand",
					"group": "1_actions@3"
				}
			],
			"view/title": [
				{
					"command": "kilo-code.plusButtonClicked",
					"group": "navigation@1",
					"when": "view == kilo-code.SidebarProvider"
				},
				{
					"command": "kilo-code.promptsButtonClicked",
					"group": "navigation@2",
					"when": "view == kilo-code.SidebarProvider"
				},
				{
					"command": "kilo-code.historyButtonClicked",
					"group": "navigation@3",
					"when": "view == kilo-code.SidebarProvider"
				},
				{
<<<<<<< HEAD
					"command": "kilo-code.profileButtonClicked",
					"group": "navigation@4",
					"when": "view == kilo-code.SidebarProvider"
				},
				{
					"command": "kilo-code.settingsButtonClicked",
					"group": "navigation@5",
					"when": "view == kilo-code.SidebarProvider"
				},
				{
					"command": "kilo-code.popoutButtonClicked",
					"group": "navigation@6",
					"when": "view == kilo-code.SidebarProvider"
				},
				{
					"command": "kilo-code.helpButtonClicked",
					"group": "navigation@7",
					"when": "false && view == kilo-code.SidebarProvider"
=======
					"command": "roo-cline.marketplaceButtonClicked",
					"group": "navigation@4",
					"when": "view == roo-cline.SidebarProvider && roo-cline.marketplaceEnabled"
				},
				{
					"command": "roo-cline.historyButtonClicked",
					"group": "navigation@5",
					"when": "view == roo-cline.SidebarProvider"
				},
				{
					"command": "roo-cline.popoutButtonClicked",
					"group": "navigation@6",
					"when": "view == roo-cline.SidebarProvider"
				},
				{
					"command": "roo-cline.accountButtonClicked",
					"group": "navigation@7",
					"when": "view == roo-cline.SidebarProvider && config.roo-cline.rooCodeCloudEnabled"
				},
				{
					"command": "roo-cline.settingsButtonClicked",
					"group": "navigation@8",
					"when": "view == roo-cline.SidebarProvider"
>>>>>>> 23bbad04
				}
			],
			"editor/title": [
				{
					"command": "kilo-code.plusButtonClicked",
					"group": "navigation@1",
					"when": "activeWebviewPanelId == kilo-code.TabPanelProvider"
				},
				{
					"command": "kilo-code.promptsButtonClicked",
					"group": "navigation@2",
					"when": "activeWebviewPanelId == kilo-code.TabPanelProvider"
				},
				{
					"command": "kilo-code.historyButtonClicked",
					"group": "navigation@3",
					"when": "activeWebviewPanelId == kilo-code.TabPanelProvider"
				},
				{
<<<<<<< HEAD
					"command": "kilo-code.popoutButtonClicked",
					"group": "navigation@4",
					"when": "activeWebviewPanelId == kilo-code.TabPanelProvider"
				},
				{
					"command": "kilo-code.settingsButtonClicked",
=======
					"command": "roo-cline.marketplaceButtonClicked",
					"group": "navigation@4",
					"when": "activeWebviewPanelId == roo-cline.TabPanelProvider && roo-cline.marketplaceEnabled"
				},
				{
					"command": "roo-cline.historyButtonClicked",
>>>>>>> 23bbad04
					"group": "navigation@5",
					"when": "activeWebviewPanelId == kilo-code.TabPanelProvider"
				},
				{
					"command": "kilo-code.helpButtonClicked",
					"group": "navigation@6",
					"when": "activeWebviewPanelId == kilo-code.TabPanelProvider"
				}
			],
			"scm/input": [
				{
					"command": "kilo-code.generateCommitMessage",
					"group": "navigation"
				}
			],
			"scm/title": [
				{
					"command": "kilo-code.generateCommitMessage",
					"when": "scmProvider == git",
					"group": "navigation"
				}
			]
		},
		"submenus": [
			{
				"id": "kilo-code.contextMenu",
				"label": "%views.contextMenu.label%"
			},
			{
				"id": "kilo-code.terminalMenu",
				"label": "%views.terminalMenu.label%"
			}
		],
		"configuration": {
			"title": "%configuration.title%",
			"properties": {
				"kilo-code.allowedCommands": {
					"type": "array",
					"items": {
						"type": "string"
					},
					"default": [
						"npm test",
						"npm install",
						"tsc",
						"git log",
						"git diff",
						"git show"
					],
					"description": "%commands.allowedCommands.description%"
				},
				"kilo-code.vsCodeLmModelSelector": {
					"type": "object",
					"properties": {
						"vendor": {
							"type": "string",
							"description": "%settings.vsCodeLmModelSelector.vendor.description%"
						},
						"family": {
							"type": "string",
							"description": "%settings.vsCodeLmModelSelector.family.description%"
						}
					},
					"description": "%settings.vsCodeLmModelSelector.description%"
				},
				"kilo-code.customStoragePath": {
					"type": "string",
					"default": "",
					"description": "%settings.customStoragePath.description%"
				}
			}
		}
	},
	"scripts": {
		"lint": "eslint . --ext=ts --max-warnings=0",
		"check-types": "tsc --noEmit",
		"pretest": "turbo run bundle --cwd ..",
		"test": "jest -w=40% && vitest run",
		"format": "prettier --write .",
		"bundle": "node esbuild.mjs",
		"vscode:prepublish": "pnpm bundle --production",
		"vsix": "mkdirp ../bin && vsce package --no-dependencies --out ../bin",
		"publish:marketplace": "vsce publish --no-dependencies && ovsx publish --no-dependencies",
		"watch:bundle": "pnpm bundle --watch",
		"watch:tsc": "tsc --noEmit --watch --project tsconfig.json",
		"clean": "rimraf README.md CHANGELOG.md LICENSE dist mock .turbo"
	},
	"dependencies": {
		"@anthropic-ai/bedrock-sdk": "^0.22.0",
		"@anthropic-ai/sdk": "^0.51.0",
		"@anthropic-ai/vertex-sdk": "^0.11.3",
		"@aws-sdk/client-bedrock-runtime": "^3.812.0",
		"@aws-sdk/credential-providers": "^3.806.0",
		"@google/genai": "^1.0.0",
		"@mistralai/mistralai": "^1.6.0",
		"@modelcontextprotocol/sdk": "^1.9.0",
		"@roo-code/cloud": "workspace:^",
		"@roo-code/ipc": "workspace:^",
		"@roo-code/telemetry": "workspace:^",
		"@roo-code/types": "workspace:^",
		"@qdrant/js-client-rest": "^1.14.0",
		"@types/lodash.debounce": "^4.0.9",
		"@vscode/codicons": "^0.0.36",
		"async-mutex": "^0.5.0",
		"axios": "^1.7.4",
		"cheerio": "^1.0.0",
		"chokidar": "^4.0.1",
		"clone-deep": "^4.0.1",
		"default-shell": "^2.2.0",
		"delay": "^6.0.0",
		"diff": "^5.2.0",
		"diff-match-patch": "^1.0.5",
		"exceljs": "^4.4.0",
		"fast-deep-equal": "^3.1.3",
		"fast-xml-parser": "^5.0.0",
		"fastest-levenshtein": "^1.0.16",
		"fzf": "^0.5.2",
		"get-folder-size": "^5.0.0",
		"google-auth-library": "^9.15.1",
		"i18next": "^25.0.0",
		"ignore": "^7.0.3",
		"isbinaryfile": "^5.0.2",
		"lru-cache": "^11.1.0",
		"lodash.debounce": "^4.0.8",
		"mammoth": "^1.8.0",
		"monaco-vscode-textmate-theme-converter": "^0.1.7",
		"node-cache": "^5.1.2",
		"node-ipc": "^12.0.0",
		"openai": "^4.100.0",
		"os-name": "^6.0.0",
		"p-limit": "^6.2.0",
		"p-wait-for": "^5.0.2",
		"pdf-parse": "^1.1.1",
		"pkce-challenge": "^4.1.0",
		"pretty-bytes": "^6.1.1",
		"ps-tree": "^1.2.0",
		"puppeteer-chromium-resolver": "^23.0.0",
		"puppeteer-core": "^23.4.0",
		"reconnecting-eventsource": "^1.6.4",
		"sanitize-filename": "^1.6.3",
		"say": "^0.16.0",
		"serialize-error": "^11.0.3",
		"simple-git": "^3.27.0",
		"sound-play": "^1.1.0",
		"string-similarity": "^4.0.4",
		"strip-ansi": "^7.1.0",
		"strip-bom": "^5.0.0",
		"tiktoken": "^1.0.21",
		"tmp": "^0.2.3",
		"tree-sitter-wasms": "^0.1.11",
		"turndown": "^7.2.0",
		"uri-js": "^4.4.1",
		"uuid": "^11.1.0",
		"vscode-material-icons": "^0.1.1",
		"web-tree-sitter": "^0.22.6",
		"workerpool": "^9.2.0",
		"yaml": "^2.8.0",
		"zod": "^3.25.61"
	},
	"devDependencies": {
		"@jest/globals": "^29.7.0",
		"@roo-code/build": "workspace:^",
		"@roo-code/config-eslint": "workspace:^",
		"@roo-code/config-typescript": "workspace:^",
		"@types/clone-deep": "^4.0.4",
		"@types/debug": "^4.1.12",
		"@types/diff": "^5.2.1",
		"@types/diff-match-patch": "^1.0.36",
		"@types/glob": "^8.1.0",
		"@types/jest": "^29.5.14",
		"@types/mocha": "^10.0.10",
		"@types/node": "20.x",
		"@types/node-cache": "^4.1.3",
		"@types/node-ipc": "^9.2.3",
		"@types/ps-tree": "^1.1.6",
		"@types/string-similarity": "^4.0.2",
		"@types/tmp": "^0.2.6",
		"@types/turndown": "^5.0.5",
		"@types/vscode": "^1.84.0",
		"@vscode/test-electron": "^2.5.2",
		"@vscode/vsce": "3.3.2",
		"esbuild": "^0.25.0",
		"execa": "^9.5.2",
		"glob": "^11.0.1",
		"jest": "^29.7.0",
		"jest-simple-dot-reporter": "^1.0.5",
		"mkdirp": "^3.0.1",
		"nock": "^14.0.4",
		"npm-run-all2": "^8.0.1",
		"ovsx": "0.10.4",
		"rimraf": "^6.0.1",
		"ts-jest": "^29.2.5",
		"tsup": "^8.4.0",
		"tsx": "^4.19.3",
		"typescript": "5.8.3",
		"vitest": "^3.1.3",
		"zod-to-ts": "^1.2.0"
	}
}<|MERGE_RESOLUTION|>--- conflicted
+++ resolved
@@ -2,15 +2,9 @@
 	"name": "kilo-code",
 	"displayName": "%extension.displayName%",
 	"description": "%extension.description%",
-<<<<<<< HEAD
 	"publisher": "kilocode",
 	"version": "4.38.1",
 	"icon": "assets/icons/logo-outline-black.png",
-=======
-	"publisher": "RooVeterinaryInc",
-	"version": "3.20.3",
-	"icon": "assets/icons/icon.png",
->>>>>>> 23bbad04
 	"galleryBanner": {
 		"color": "#FFFFFF",
 		"theme": "light"
@@ -156,16 +150,7 @@
 				"icon": "$(history)"
 			},
 			{
-<<<<<<< HEAD
 				"command": "kilo-code.popoutButtonClicked",
-=======
-				"command": "roo-cline.marketplaceButtonClicked",
-				"title": "%command.marketplace.title%",
-				"icon": "$(extensions)"
-			},
-			{
-				"command": "roo-cline.popoutButtonClicked",
->>>>>>> 23bbad04
 				"title": "%command.openInEditor.title%",
 				"icon": "$(link-external)"
 			},
@@ -331,7 +316,6 @@
 					"when": "view == kilo-code.SidebarProvider"
 				},
 				{
-<<<<<<< HEAD
 					"command": "kilo-code.profileButtonClicked",
 					"group": "navigation@4",
 					"when": "view == kilo-code.SidebarProvider"
@@ -350,31 +334,6 @@
 					"command": "kilo-code.helpButtonClicked",
 					"group": "navigation@7",
 					"when": "false && view == kilo-code.SidebarProvider"
-=======
-					"command": "roo-cline.marketplaceButtonClicked",
-					"group": "navigation@4",
-					"when": "view == roo-cline.SidebarProvider && roo-cline.marketplaceEnabled"
-				},
-				{
-					"command": "roo-cline.historyButtonClicked",
-					"group": "navigation@5",
-					"when": "view == roo-cline.SidebarProvider"
-				},
-				{
-					"command": "roo-cline.popoutButtonClicked",
-					"group": "navigation@6",
-					"when": "view == roo-cline.SidebarProvider"
-				},
-				{
-					"command": "roo-cline.accountButtonClicked",
-					"group": "navigation@7",
-					"when": "view == roo-cline.SidebarProvider && config.roo-cline.rooCodeCloudEnabled"
-				},
-				{
-					"command": "roo-cline.settingsButtonClicked",
-					"group": "navigation@8",
-					"when": "view == roo-cline.SidebarProvider"
->>>>>>> 23bbad04
 				}
 			],
 			"editor/title": [
@@ -394,21 +353,12 @@
 					"when": "activeWebviewPanelId == kilo-code.TabPanelProvider"
 				},
 				{
-<<<<<<< HEAD
 					"command": "kilo-code.popoutButtonClicked",
 					"group": "navigation@4",
 					"when": "activeWebviewPanelId == kilo-code.TabPanelProvider"
 				},
 				{
 					"command": "kilo-code.settingsButtonClicked",
-=======
-					"command": "roo-cline.marketplaceButtonClicked",
-					"group": "navigation@4",
-					"when": "activeWebviewPanelId == roo-cline.TabPanelProvider && roo-cline.marketplaceEnabled"
-				},
-				{
-					"command": "roo-cline.historyButtonClicked",
->>>>>>> 23bbad04
 					"group": "navigation@5",
 					"when": "activeWebviewPanelId == kilo-code.TabPanelProvider"
 				},
