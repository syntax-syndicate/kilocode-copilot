--- conflicted
+++ resolved
@@ -75,14 +75,12 @@
 	 * @default true
 	 */
 	store?: boolean
-<<<<<<< HEAD
+	// kilocode_change start
 	/**
 	 * Array of allowed tools for the current mode when using JSON tool style.
 	 * This contains the full tool definitions (function schemas) that the model can use.
 	 */
 	allowedTools?: OpenAI.Chat.ChatCompletionTool[]
-=======
-	// kilocode_change start
 	/**
 	 * KiloCode-specific: The project ID for the current workspace (derived from git origin remote).
 	 * Used by KiloCodeOpenrouterHandler for backend tracking. Ignored by other providers.
@@ -90,7 +88,6 @@
 	 */
 	projectId?: string
 	// kilocode_change end
->>>>>>> 9f8b53f6
 }
 
 export interface ApiHandler {
