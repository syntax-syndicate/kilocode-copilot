#!/usr/bin/env node

import { Command } from "commander";
import { chat } from "./commands/chat.js";
import { login } from "./commands/login.js";
import { logout } from "./commands/logout.js";
<<<<<<< HEAD
import { initializeTelemetry } from "./telemetry.js";
import logger from "./util/logger.js";
import { getVersion } from "./version.js";

// Initialize telemetry early (async)
(async () => {
  await initializeTelemetry({
    serviceName: "cn",
    serviceVersion: getVersion(),
    // Remove hardcoded fallback - let telemetry.ts handle environment variables
    enabled: process.env.TELEMETRY_ENABLED !== "false",
  });
})().catch((err) => {
  logger.error("Failed to initialize telemetry:", err);
});
=======
import { configureConsoleForHeadless } from "./util/consoleOverride.js";
import logger from "./util/logger.js";
import { getVersion } from "./version.js";
>>>>>>> 4b71e2a8

// Add global error handlers to prevent uncaught errors from crashing the process
process.on("unhandledRejection", (reason, promise) => {
  logger.error("Unhandled Rejection at:", { promise, reason });
  // Don't exit the process, just log the error
});

process.on("uncaughtException", (error) => {
  logger.error("Uncaught Exception:", error);
  // Don't exit the process, just log the error
});

const program = new Command();

program
  .name("cn")
  .description(
    "Continue CLI - AI-powered development assistant. Starts an interactive session by default, use -p/--print for non-interactive output."
  )
  .version(getVersion());

// Root command - chat functionality (default)
program
  .argument("[prompt]", "Optional prompt to send to the assistant")
  .option("-p, --print", "Print response and exit (useful for pipes)")
  .option("--config <path>", "Path to configuration file")
  .option("--resume", "Resume from last session")
  .option("--readonly", "Only allow readonly tools")
  .option("--no-tools", "Disable all tools")
  .option("-v, --verbose", "Enable verbose logging")
  .option(
    "--rule <rule>",
    "Add a rule (can be a file path, hub slug, or string content). Can be specified multiple times.",
    (value: string, previous: string[] | undefined) => {
      const array = Array.isArray(previous) ? previous : [];
      array.push(value);
      return array;
    },
    [] as string[]
  )
  .action(async (prompt, options) => {
    // Configure console overrides FIRST, before any other logging
    const isHeadless = options.print;
    configureConsoleForHeadless(isHeadless);

    if (options.verbose) {
      logger.setLevel("debug");
      const logPath = logger.getLogPath();
      const sessionId = logger.getSessionId();
<<<<<<< HEAD
      console.log(`Verbose logging enabled (session: ${sessionId})`);
      console.log(`Logs: ${logPath}`);
      console.log(`Filter this session: grep '\\[${sessionId}\\]' ${logPath}`);
=======
      // In headless mode, suppress these verbose logs
      if (!isHeadless) {
        console.log(`Verbose logging enabled (session: ${sessionId})`);
        console.log(`Logs: ${logPath}`);
        console.log(
          `Filter this session: grep '\\[${sessionId}\\]' ${logPath}`
        );
      }
>>>>>>> 4b71e2a8
      logger.debug("Verbose logging enabled");
    }
    options.headless = options.print;
    options.print = undefined;
    await chat(prompt, options);
  });

// Login subcommand
program
  .command("login")
  .description("Authenticate with Continue")
  .action(async () => {
    await login();
  });

// Logout subcommand
program
  .command("logout")
  .description("Log out from Continue")
  .action(async () => {
    await logout();
  });

// Handle unknown commands
program.on("command:*", () => {
  console.error(`Error: Unknown command '${program.args.join(" ")}'\n`);
  program.outputHelp();
  process.exit(1);
});

// Parse arguments and handle errors
try {
  program.parse();
} catch (error) {
  console.error(error);
  process.exit(1);
}<|MERGE_RESOLUTION|>--- conflicted
+++ resolved
@@ -4,8 +4,8 @@
 import { chat } from "./commands/chat.js";
 import { login } from "./commands/login.js";
 import { logout } from "./commands/logout.js";
-<<<<<<< HEAD
 import { initializeTelemetry } from "./telemetry.js";
+import { configureConsoleForHeadless } from "./util/consoleOverride.js";
 import logger from "./util/logger.js";
 import { getVersion } from "./version.js";
 
@@ -20,11 +20,6 @@
 })().catch((err) => {
   logger.error("Failed to initialize telemetry:", err);
 });
-=======
-import { configureConsoleForHeadless } from "./util/consoleOverride.js";
-import logger from "./util/logger.js";
-import { getVersion } from "./version.js";
->>>>>>> 4b71e2a8
 
 // Add global error handlers to prevent uncaught errors from crashing the process
 process.on("unhandledRejection", (reason, promise) => {
@@ -74,11 +69,6 @@
       logger.setLevel("debug");
       const logPath = logger.getLogPath();
       const sessionId = logger.getSessionId();
-<<<<<<< HEAD
-      console.log(`Verbose logging enabled (session: ${sessionId})`);
-      console.log(`Logs: ${logPath}`);
-      console.log(`Filter this session: grep '\\[${sessionId}\\]' ${logPath}`);
-=======
       // In headless mode, suppress these verbose logs
       if (!isHeadless) {
         console.log(`Verbose logging enabled (session: ${sessionId})`);
@@ -87,7 +77,6 @@
           `Filter this session: grep '\\[${sessionId}\\]' ${logPath}`
         );
       }
->>>>>>> 4b71e2a8
       logger.debug("Verbose logging enabled");
     }
     options.headless = options.print;
