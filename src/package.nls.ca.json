--- conflicted
+++ resolved
@@ -37,11 +37,11 @@
 	"settings.vsCodeLmModelSelector.description": "Configuració per a l'API del model de llenguatge VSCode",
 	"settings.vsCodeLmModelSelector.vendor.description": "El proveïdor del model de llenguatge (p. ex. copilot)",
 	"settings.vsCodeLmModelSelector.family.description": "La família del model de llenguatge (p. ex. gpt-4)",
-<<<<<<< HEAD
 	"settings.customStoragePath.description": "Ruta d'emmagatzematge personalitzada. Deixeu-la buida per utilitzar la ubicació predeterminada. Admet rutes absolutes (p. ex. 'D:\\KiloCodeStorage')",
 	"settings.enableCodeActions.description": "Habilitar correccions ràpides de Kilo Code.",
 	"settings.autoImportSettingsPath.description": "Ruta a un fitxer de configuració de Kilo Code per importar automàticament en iniciar l'extensió. Admet rutes absolutes i rutes relatives al directori d'inici (per exemple, '~/Documents/kilo-code-settings.json'). Deixeu-ho en blanc per desactivar la importació automàtica.",
 	"settings.useAgentRules.description": "Activa la càrrega de fitxers AGENTS.md per a regles específiques de l'agent (vegeu https://agent-rules.org/)",
+	"settings.apiRequestTimeout.description": "Temps màxim en segons per esperar les respostes de l'API (0 = sense temps d'espera, 1-3600s, per defecte: 600s). Es recomanen valors més alts per a proveïdors locals com LM Studio i Ollama que poden necessitar més temps de processament.",
 	"ghost.input.title": "Premeu 'Enter' per confirmar o 'Escape' per cancel·lar",
 	"ghost.input.placeholder": "Descriviu què voleu fer...",
 	"ghost.commands.generateSuggestions": "Kilo Code: Generar Edicions Suggerides",
@@ -52,11 +52,4 @@
 	"ghost.commands.promptCodeSuggestion": "Tasca Ràpida",
 	"ghost.commands.goToNextSuggestion": "Anar al Suggeriment Següent",
 	"ghost.commands.goToPreviousSuggestion": "Anar al Suggeriment Anterior"
-=======
-	"settings.customStoragePath.description": "Ruta d'emmagatzematge personalitzada. Deixeu-la buida per utilitzar la ubicació predeterminada. Admet rutes absolutes (p. ex. 'D:\\RooCodeStorage')",
-	"settings.enableCodeActions.description": "Habilitar correccions ràpides de Roo Code.",
-	"settings.autoImportSettingsPath.description": "Ruta a un fitxer de configuració de RooCode per importar automàticament en iniciar l'extensió. Admet rutes absolutes i rutes relatives al directori d'inici (per exemple, '~/Documents/roo-code-settings.json'). Deixeu-ho en blanc per desactivar la importació automàtica.",
-	"settings.useAgentRules.description": "Activa la càrrega de fitxers AGENTS.md per a regles específiques de l'agent (vegeu https://agent-rules.org/)",
-	"settings.apiRequestTimeout.description": "Temps màxim en segons per esperar les respostes de l'API (0 = sense temps d'espera, 1-3600s, per defecte: 600s). Es recomanen valors més alts per a proveïdors locals com LM Studio i Ollama que poden necessitar més temps de processament."
->>>>>>> a819b353
 }