--- conflicted
+++ resolved
@@ -30,7 +30,7 @@
 import { useModelSelector } from "./hooks/useModelSelector.js";
 import { useOrganizationSelector } from "./hooks/useOrganizationSelector.js";
 import { LoadingAnimation } from "./LoadingAnimation.js";
-import {MCPSelector} from "./MCPSelector.js";
+import { MCPSelector } from "./MCPSelector.js";
 import { ModelSelector } from "./ModelSelector.js";
 import { OrganizationSelector } from "./OrganizationSelector.js";
 import type { SelectorOption } from "./Selector.js";
@@ -340,6 +340,10 @@
     );
   }
 
+  if (isScreenActive("mcp")) {
+    return <MCPSelector onCancel={closeCurrentScreen} />;
+  }
+
   // Model selector
   if (isScreenActive("model")) {
     return (
@@ -529,95 +533,6 @@
           </Box>
         )}
 
-<<<<<<< HEAD
-        {/* Login prompt - shows above input when active */}
-        {isScreenActive("login") && navState.screenData && (
-          <Box
-            paddingX={1}
-            borderStyle="round"
-            borderColor="yellow"
-            flexDirection="column"
-            gap={1}
-          >
-            <Text color="yellow" bold>
-              Login Required
-            </Text>
-            <Text>{navState.screenData.text}</Text>
-            <UserInput
-              onSubmit={handleLoginTokenSubmit}
-              isWaitingForResponse={false}
-              inputMode={true}
-              assistant={services.config?.config || undefined}
-              disabled={false}
-              placeholder="Enter your token..."
-              hideNormalUI={true}
-            />
-          </Box>
-        )}
-
-        {/* Organization selector - shows above input when active */}
-        {isScreenActive("organization") && (
-          <OrganizationSelector
-            onSelect={handleOrganizationSelect}
-            onCancel={closeCurrentScreen}
-          />
-        )}
-
-        {/* Config selector - shows above input when active */}
-        {isScreenActive("config") && (
-          <ConfigSelector
-            onSelect={handleConfigSelect}
-            onCancel={closeCurrentScreen}
-          />
-        )}
-
-        {/* Model selector - shows above input when active */}
-        {isScreenActive("model") && (
-          <ModelSelector
-            onSelect={handleModelSelect}
-            onCancel={closeCurrentScreen}
-          />
-        )}
-
-        {/* MCP selector - shows above input when active */}
-        {isScreenActive("mcp") && (
-          <MCPSelector
-            onCancel={closeCurrentScreen}
-          />
-        )}
-
-        {/* Free trial transition UI - replaces input when active */}
-        {isScreenActive("free-trial") && (
-          <FreeTrialTransitionUI onReload={handleReload} />
-        )}
-
-        {/* Input area - only show when showing chat screen */}
-        {isScreenActive("chat") && (
-          <>
-            {/* Show permission selector when there's an active permission request */}
-            {activePermissionRequest ? (
-              <ToolPermissionSelector
-                toolName={activePermissionRequest.toolName}
-                toolArgs={activePermissionRequest.toolArgs}
-                requestId={activePermissionRequest.requestId}
-                toolCallPreview={activePermissionRequest.toolCallPreview}
-                onResponse={handleToolPermissionResponse}
-              />
-            ) : (
-              <UserInput
-                onSubmit={handleUserMessage}
-                isWaitingForResponse={isWaitingForResponse}
-                inputMode={inputMode}
-                onInterrupt={handleInterrupt}
-                assistant={services.config?.config || undefined}
-                onFileAttached={handleFileAttached}
-                disabled={isInputDisabled}
-                isRemoteMode={isRemoteMode}
-              />
-            )}
-          </>
-        )}
-=======
         {/* All screen-specific content */}
         <ScreenContent
           isScreenActive={isScreenActive}
@@ -639,7 +554,6 @@
           isInputDisabled={isInputDisabled}
           isRemoteMode={isRemoteMode}
         />
->>>>>>> 94efa670
 
         {/* Free trial status and Continue CLI info - always show */}
         <BottomStatusBar
