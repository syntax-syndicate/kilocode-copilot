--- conflicted
+++ resolved
@@ -91,16 +91,6 @@
 	const mentions: Set<string> = new Set()
 	const validCommands: Map<string, Command> = new Map()
 
-<<<<<<< HEAD
-	// kilocode_change start - disable commands
-	let parsedText = text
-	// First pass: extract command mentions (starting with /)
-	// let parsedText = text.replace(commandRegexGlobal, (match, commandName) => {
-	// 	commandMentions.add(commandName)
-	// 	return `Command '${commandName}' (see below for command content)`
-	// })
-	// kilocode_change end - disable commands
-=======
 	// First pass: check which command mentions exist and cache the results
 	const commandMatches = Array.from(text.matchAll(commandRegexGlobal))
 	const uniqueCommandNames = new Set(commandMatches.map(([, commandName]) => commandName))
@@ -131,7 +121,6 @@
 			parsedText = parsedText.replace(match, `Command '${commandName}' (see below for command content)`)
 		}
 	}
->>>>>>> c45896ab
 
 	// Second pass: handle regular mentions
 	parsedText = parsedText.replace(mentionRegexGlobal, (match, mention) => {
