--- conflicted
+++ resolved
@@ -190,15 +190,14 @@
 				requestyApiKey: "requesty-key",
 				glamaApiKey: "glama-key",
 				unboundApiKey: "unbound-key",
-				chutesApiKey: "chutes-key", // kilocode_change
 				litellmApiKey: "litellm-key",
 				litellmBaseUrl: "http://localhost:4000",
-<<<<<<< HEAD
+				// kilocode_change start
+				chutesApiKey: "chutes-key",
 				geminiApiKey: "gemini-key",
 				googleGeminiBaseUrl: "https://gemini.example.com",
-=======
-				ovhCloudAiEndpointsApiKey: "ovhcloud-key", // kilocode_change
->>>>>>> 58a3869c
+				ovhCloudAiEndpointsApiKey: "ovhcloud-key",
+				// kilocode_change end
 			},
 		})
 	})
@@ -231,15 +230,14 @@
 		expect(mockGetModels).toHaveBeenCalledWith({ provider: "requesty", apiKey: "requesty-key" })
 		expect(mockGetModels).toHaveBeenCalledWith({ provider: "glama" })
 		expect(mockGetModels).toHaveBeenCalledWith({ provider: "unbound", apiKey: "unbound-key" })
-<<<<<<< HEAD
+		// kilocode_change start
+		expect(mockGetModels).toHaveBeenCalledWith({ provider: "chutes", apiKey: "chutes-key" })
 		expect(mockGetModels).toHaveBeenCalledWith({
 			provider: "gemini",
 			apiKey: "gemini-key",
 			baseUrl: "https://gemini.example.com",
 		})
-=======
-		expect(mockGetModels).toHaveBeenCalledWith({ provider: "chutes", apiKey: "chutes-key" }) // kilocode_change
->>>>>>> 58a3869c
+		// kilocode_change end
 		expect(mockGetModels).toHaveBeenCalledWith({ provider: "vercel-ai-gateway" })
 		expect(mockGetModels).toHaveBeenCalledWith({
 			provider: "litellm",
