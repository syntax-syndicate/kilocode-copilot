import { Anthropic } from "@anthropic-ai/sdk"
import delay from "delay"
import axios from "axios"
import fs from "fs/promises"
import os from "os"
import pWaitFor from "p-wait-for"
import * as path from "path"
import * as vscode from "vscode"
import simpleGit from "simple-git"

import { buildApiHandler } from "../../api"
import { downloadTask } from "../../integrations/misc/export-markdown"
import { openFile, openImage } from "../../integrations/misc/open-file"
import { selectImages } from "../../integrations/misc/process-images"
import { getTheme } from "../../integrations/theme/getTheme"
import { getDiffStrategy } from "../diff/DiffStrategy"
import WorkspaceTracker from "../../integrations/workspace/WorkspaceTracker"
import { McpHub } from "../../services/mcp/McpHub"
import { ApiConfiguration, ApiProvider, ModelInfo } from "../../shared/api"
import { findLast } from "../../shared/array"
import { ApiConfigMeta, ExtensionMessage } from "../../shared/ExtensionMessage"
import { HistoryItem } from "../../shared/HistoryItem"
import { checkoutDiffPayloadSchema, checkoutRestorePayloadSchema, WebviewMessage } from "../../shared/WebviewMessage"
import { Mode, CustomModePrompts, PromptComponent, defaultModeSlug } from "../../shared/modes"
import { SYSTEM_PROMPT } from "../prompts/system"
import { fileExistsAtPath } from "../../utils/fs"
import { Cline } from "../Cline"
import { openMention } from "../mentions"
import { getNonce } from "./getNonce"
import { getUri } from "./getUri"
import { playSound, setSoundEnabled, setSoundVolume } from "../../utils/sound"
import { checkExistKey } from "../../shared/checkExistApiConfig"
import { singleCompletionHandler } from "../../utils/single-completion-handler"
import { searchCommits } from "../../utils/git"
import { ConfigManager } from "../config/ConfigManager"
import { CustomModesManager } from "../config/CustomModesManager"
import { EXPERIMENT_IDS, experiments as Experiments, experimentDefault, ExperimentId } from "../../shared/experiments"
import { CustomSupportPrompts, supportPrompt } from "../../shared/support-prompt"

import { ACTION_NAMES } from "../CodeActionProvider"
import { McpServerManager } from "../../services/mcp/McpServerManager"

/*
https://github.com/microsoft/vscode-webview-ui-toolkit-samples/blob/main/default/weather-webview/src/providers/WeatherViewProvider.ts

https://github.com/KumarVariable/vscode-extension-sidebar-html/blob/master/src/customSidebarViewProvider.ts
*/

type SecretKey =
	| "apiKey"
	| "glamaApiKey"
	| "openRouterApiKey"
	| "awsAccessKey"
	| "awsSecretKey"
	| "awsSessionToken"
	| "openAiApiKey"
	| "geminiApiKey"
	| "openAiNativeApiKey"
	| "deepSeekApiKey"
	| "mistralApiKey"
	| "unboundApiKey"
	| "requestyApiKey"
type GlobalStateKey =
	| "apiProvider"
	| "apiModelId"
	| "glamaModelId"
	| "glamaModelInfo"
	| "awsRegion"
	| "awsUseCrossRegionInference"
	| "awsProfile"
	| "awsUseProfile"
	| "vertexProjectId"
	| "vertexRegion"
	| "lastShownAnnouncementId"
	| "customInstructions"
	| "alwaysAllowReadOnly"
	| "alwaysAllowWrite"
	| "alwaysAllowExecute"
	| "alwaysAllowBrowser"
	| "alwaysAllowMcp"
	| "alwaysAllowModeSwitch"
	| "taskHistory"
	| "openAiBaseUrl"
	| "openAiModelId"
	| "openAiCustomModelInfo"
	| "openAiUseAzure"
	| "ollamaModelId"
	| "ollamaBaseUrl"
	| "lmStudioModelId"
	| "lmStudioBaseUrl"
	| "anthropicBaseUrl"
	| "azureApiVersion"
	| "openAiStreamingEnabled"
	| "openRouterModelId"
	| "openRouterModelInfo"
	| "openRouterBaseUrl"
	| "openRouterUseMiddleOutTransform"
	| "allowedCommands"
	| "soundEnabled"
	| "soundVolume"
	| "diffEnabled"
	| "checkpointsEnabled"
	| "browserViewportSize"
	| "screenshotQuality"
	| "fuzzyMatchThreshold"
	| "preferredLanguage" // Language setting for Cline's communication
	| "writeDelayMs"
	| "terminalOutputLineLimit"
	| "mcpEnabled"
	| "enableMcpServerCreation"
	| "alwaysApproveResubmit"
	| "requestDelaySeconds"
	| "rateLimitSeconds"
	| "currentApiConfigName"
	| "listApiConfigMeta"
	| "vsCodeLmModelSelector"
	| "mode"
	| "modeApiConfigs"
	| "customModePrompts"
	| "customSupportPrompts"
	| "enhancementApiConfigId"
	| "experiments" // Map of experiment IDs to their enabled state
	| "autoApprovalEnabled"
	| "customModes" // Array of custom modes
	| "unboundModelId"
	| "requestyModelId"
	| "requestyModelInfo"
	| "unboundModelInfo"
	| "modelTemperature"
<<<<<<< HEAD
	| "mistralCodestralUrl"
=======
	| "maxOpenTabsContext"
>>>>>>> c815ea72

export const GlobalFileNames = {
	apiConversationHistory: "api_conversation_history.json",
	uiMessages: "ui_messages.json",
	glamaModels: "glama_models.json",
	openRouterModels: "openrouter_models.json",
	requestyModels: "requesty_models.json",
	mcpSettings: "cline_mcp_settings.json",
	unboundModels: "unbound_models.json",
}

export class ClineProvider implements vscode.WebviewViewProvider {
	public static readonly sideBarId = "roo-cline.SidebarProvider" // used in package.json as the view's id. This value cannot be changed due to how vscode caches views based on their id, and updating the id would break existing instances of the extension.
	public static readonly tabPanelId = "roo-cline.TabPanelProvider"
	private static activeInstances: Set<ClineProvider> = new Set()
	private disposables: vscode.Disposable[] = []
	private view?: vscode.WebviewView | vscode.WebviewPanel
	private isViewLaunched = false
	private cline?: Cline
	private workspaceTracker?: WorkspaceTracker
	protected mcpHub?: McpHub // Change from private to protected
	private latestAnnouncementId = "jan-21-2025-custom-modes" // update to some unique identifier when we add a new announcement
	configManager: ConfigManager
	customModesManager: CustomModesManager

	constructor(
		readonly context: vscode.ExtensionContext,
		private readonly outputChannel: vscode.OutputChannel,
	) {
		this.outputChannel.appendLine("ClineProvider instantiated")
		ClineProvider.activeInstances.add(this)
		this.workspaceTracker = new WorkspaceTracker(this)
		this.configManager = new ConfigManager(this.context)
		this.customModesManager = new CustomModesManager(this.context, async () => {
			await this.postStateToWebview()
		})

		// Initialize MCP Hub through the singleton manager
		McpServerManager.getInstance(this.context, this)
			.then((hub) => {
				this.mcpHub = hub
			})
			.catch((error) => {
				this.outputChannel.appendLine(`Failed to initialize MCP Hub: ${error}`)
			})
	}

	/*
	VSCode extensions use the disposable pattern to clean up resources when the sidebar/editor tab is closed by the user or system. This applies to event listening, commands, interacting with the UI, etc.
	- https://vscode-docs.readthedocs.io/en/stable/extensions/patterns-and-principles/
	- https://github.com/microsoft/vscode-extension-samples/blob/main/webview-sample/src/extension.ts
	*/
	async dispose() {
		this.outputChannel.appendLine("Disposing ClineProvider...")
		await this.clearTask()
		this.outputChannel.appendLine("Cleared task")
		if (this.view && "dispose" in this.view) {
			this.view.dispose()
			this.outputChannel.appendLine("Disposed webview")
		}
		while (this.disposables.length) {
			const x = this.disposables.pop()
			if (x) {
				x.dispose()
			}
		}
		this.workspaceTracker?.dispose()
		this.workspaceTracker = undefined
		this.mcpHub?.dispose()
		this.mcpHub = undefined
		this.customModesManager?.dispose()
		this.outputChannel.appendLine("Disposed all disposables")
		ClineProvider.activeInstances.delete(this)

		// Unregister from McpServerManager
		McpServerManager.unregisterProvider(this)
	}

	public static getVisibleInstance(): ClineProvider | undefined {
		return findLast(Array.from(this.activeInstances), (instance) => instance.view?.visible === true)
	}

	public static async getInstance(): Promise<ClineProvider | undefined> {
		let visibleProvider = ClineProvider.getVisibleInstance()

		// If no visible provider, try to show the sidebar view
		if (!visibleProvider) {
			await vscode.commands.executeCommand("roo-cline.SidebarProvider.focus")
			// Wait briefly for the view to become visible
			await delay(100)
			visibleProvider = ClineProvider.getVisibleInstance()
		}

		// If still no visible provider, return
		if (!visibleProvider) {
			return
		}

		return visibleProvider
	}

	public static async isActiveTask(): Promise<boolean> {
		const visibleProvider = await ClineProvider.getInstance()
		if (!visibleProvider) {
			return false
		}

		if (visibleProvider.cline) {
			return true
		}

		return false
	}

	public static async handleCodeAction(
		command: string,
		promptType: keyof typeof ACTION_NAMES,
		params: Record<string, string | any[]>,
	): Promise<void> {
		const visibleProvider = await ClineProvider.getInstance()
		if (!visibleProvider) {
			return
		}

		const { customSupportPrompts } = await visibleProvider.getState()

		const prompt = supportPrompt.create(promptType, params, customSupportPrompts)

		if (command.endsWith("addToContext")) {
			await visibleProvider.postMessageToWebview({
				type: "invoke",
				invoke: "setChatBoxMessage",
				text: prompt,
			})

			return
		}

		if (visibleProvider.cline && command.endsWith("InCurrentTask")) {
			await visibleProvider.postMessageToWebview({
				type: "invoke",
				invoke: "sendMessage",
				text: prompt,
			})

			return
		}

		await visibleProvider.initClineWithTask(prompt)
	}

	public static async handleTerminalAction(
		command: string,
		promptType: "TERMINAL_ADD_TO_CONTEXT" | "TERMINAL_FIX" | "TERMINAL_EXPLAIN",
		params: Record<string, string | any[]>,
	): Promise<void> {
		const visibleProvider = await ClineProvider.getInstance()
		if (!visibleProvider) {
			return
		}

		const { customSupportPrompts } = await visibleProvider.getState()

		const prompt = supportPrompt.create(promptType, params, customSupportPrompts)

		if (command.endsWith("AddToContext")) {
			await visibleProvider.postMessageToWebview({
				type: "invoke",
				invoke: "setChatBoxMessage",
				text: prompt,
			})
			return
		}

		if (visibleProvider.cline && command.endsWith("InCurrentTask")) {
			await visibleProvider.postMessageToWebview({
				type: "invoke",
				invoke: "sendMessage",
				text: prompt,
			})
			return
		}

		await visibleProvider.initClineWithTask(prompt)
	}

	async resolveWebviewView(webviewView: vscode.WebviewView | vscode.WebviewPanel) {
		this.outputChannel.appendLine("Resolving webview view")
		this.view = webviewView

		// Initialize sound enabled state
		this.getState().then(({ soundEnabled }) => {
			setSoundEnabled(soundEnabled ?? false)
		})

		webviewView.webview.options = {
			// Allow scripts in the webview
			enableScripts: true,
			localResourceRoots: [this.context.extensionUri],
		}

		webviewView.webview.html =
			this.context.extensionMode === vscode.ExtensionMode.Development
				? await this.getHMRHtmlContent(webviewView.webview)
				: this.getHtmlContent(webviewView.webview)

		// Sets up an event listener to listen for messages passed from the webview view context
		// and executes code based on the message that is recieved
		this.setWebviewMessageListener(webviewView.webview)

		// Logs show up in bottom panel > Debug Console
		//console.log("registering listener")

		// Listen for when the panel becomes visible
		// https://github.com/microsoft/vscode-discussions/discussions/840
		if ("onDidChangeViewState" in webviewView) {
			// WebviewView and WebviewPanel have all the same properties except for this visibility listener
			// panel
			webviewView.onDidChangeViewState(
				() => {
					if (this.view?.visible) {
						this.postMessageToWebview({ type: "action", action: "didBecomeVisible" })
					}
				},
				null,
				this.disposables,
			)
		} else if ("onDidChangeVisibility" in webviewView) {
			// sidebar
			webviewView.onDidChangeVisibility(
				() => {
					if (this.view?.visible) {
						this.postMessageToWebview({ type: "action", action: "didBecomeVisible" })
					}
				},
				null,
				this.disposables,
			)
		}

		// Listen for when the view is disposed
		// This happens when the user closes the view or when the view is closed programmatically
		webviewView.onDidDispose(
			async () => {
				await this.dispose()
			},
			null,
			this.disposables,
		)

		// Listen for when color changes
		vscode.workspace.onDidChangeConfiguration(
			async (e) => {
				if (e && e.affectsConfiguration("workbench.colorTheme")) {
					// Sends latest theme name to webview
					await this.postMessageToWebview({ type: "theme", text: JSON.stringify(await getTheme()) })
				}
			},
			null,
			this.disposables,
		)

		// if the extension is starting a new session, clear previous task state
		this.clearTask()

		this.outputChannel.appendLine("Webview view resolved")
	}

	public async initClineWithTask(task?: string, images?: string[]) {
		await this.clearTask()
		const {
			apiConfiguration,
			customModePrompts,
			diffEnabled,
			checkpointsEnabled,
			fuzzyMatchThreshold,
			mode,
			customInstructions: globalInstructions,
			experiments,
		} = await this.getState()

		const modePrompt = customModePrompts?.[mode] as PromptComponent
		const effectiveInstructions = [globalInstructions, modePrompt?.customInstructions].filter(Boolean).join("\n\n")

		this.cline = new Cline(
			this,
			apiConfiguration,
			effectiveInstructions,
			diffEnabled,
			checkpointsEnabled,
			fuzzyMatchThreshold,
			task,
			images,
			undefined,
			experiments,
		)
	}

	public async initClineWithHistoryItem(historyItem: HistoryItem) {
		await this.clearTask()

		const {
			apiConfiguration,
			customModePrompts,
			diffEnabled,
			checkpointsEnabled,
			fuzzyMatchThreshold,
			mode,
			customInstructions: globalInstructions,
			experiments,
		} = await this.getState()

		const modePrompt = customModePrompts?.[mode] as PromptComponent
		const effectiveInstructions = [globalInstructions, modePrompt?.customInstructions].filter(Boolean).join("\n\n")

		this.cline = new Cline(
			this,
			apiConfiguration,
			effectiveInstructions,
			diffEnabled,
			checkpointsEnabled,
			fuzzyMatchThreshold,
			undefined,
			undefined,
			historyItem,
			experiments,
		)
	}

	public async postMessageToWebview(message: ExtensionMessage) {
		await this.view?.webview.postMessage(message)
	}

	private async getHMRHtmlContent(webview: vscode.Webview): Promise<string> {
		const localPort = "5173"
		const localServerUrl = `localhost:${localPort}`

		// Check if local dev server is running.
		try {
			await axios.get(`http://${localServerUrl}`)
		} catch (error) {
			vscode.window.showErrorMessage(
				"Local development server is not running, HMR will not work. Please run 'npm run dev' before launching the extension to enable HMR.",
			)

			return this.getHtmlContent(webview)
		}

		const nonce = getNonce()
		const stylesUri = getUri(webview, this.context.extensionUri, ["webview-ui", "build", "assets", "index.css"])
		const codiconsUri = getUri(webview, this.context.extensionUri, [
			"node_modules",
			"@vscode",
			"codicons",
			"dist",
			"codicon.css",
		])

		const file = "src/index.tsx"
		const scriptUri = `http://${localServerUrl}/${file}`

		const reactRefresh = /*html*/ `
			<script nonce="${nonce}" type="module">
				import RefreshRuntime from "http://localhost:${localPort}/@react-refresh"
				RefreshRuntime.injectIntoGlobalHook(window)
				window.$RefreshReg$ = () => {}
				window.$RefreshSig$ = () => (type) => type
				window.__vite_plugin_react_preamble_installed__ = true
			</script>
		`

		const csp = [
			"default-src 'none'",
			`font-src ${webview.cspSource}`,
			`style-src ${webview.cspSource} 'unsafe-inline' https://* http://${localServerUrl} http://0.0.0.0:${localPort}`,
			`img-src ${webview.cspSource} data:`,
			`script-src 'unsafe-eval' https://* http://${localServerUrl} http://0.0.0.0:${localPort} 'nonce-${nonce}'`,
			`connect-src https://* ws://${localServerUrl} ws://0.0.0.0:${localPort} http://${localServerUrl} http://0.0.0.0:${localPort}`,
		]

		return /*html*/ `
			<!DOCTYPE html>
			<html lang="en">
				<head>
					<meta charset="utf-8">
					<meta name="viewport" content="width=device-width,initial-scale=1,shrink-to-fit=no">
					<meta http-equiv="Content-Security-Policy" content="${csp.join("; ")}">
					<link rel="stylesheet" type="text/css" href="${stylesUri}">
					<link href="${codiconsUri}" rel="stylesheet" />
					<title>Roo Code</title>
				</head>
				<body>
					<div id="root"></div>
					${reactRefresh}
					<script type="module" src="${scriptUri}"></script>
				</body>
			</html>
		`
	}

	/**
	 * Defines and returns the HTML that should be rendered within the webview panel.
	 *
	 * @remarks This is also the place where references to the React webview build files
	 * are created and inserted into the webview HTML.
	 *
	 * @param webview A reference to the extension webview
	 * @param extensionUri The URI of the directory containing the extension
	 * @returns A template string literal containing the HTML that should be
	 * rendered within the webview panel
	 */
	private getHtmlContent(webview: vscode.Webview): string {
		// Get the local path to main script run in the webview,
		// then convert it to a uri we can use in the webview.

		// The CSS file from the React build output
		const stylesUri = getUri(webview, this.context.extensionUri, ["webview-ui", "build", "assets", "index.css"])
		// The JS file from the React build output
		const scriptUri = getUri(webview, this.context.extensionUri, ["webview-ui", "build", "assets", "index.js"])

		// The codicon font from the React build output
		// https://github.com/microsoft/vscode-extension-samples/blob/main/webview-codicons-sample/src/extension.ts
		// we installed this package in the extension so that we can access it how its intended from the extension (the font file is likely bundled in vscode), and we just import the css fileinto our react app we don't have access to it
		// don't forget to add font-src ${webview.cspSource};
		const codiconsUri = getUri(webview, this.context.extensionUri, [
			"node_modules",
			"@vscode",
			"codicons",
			"dist",
			"codicon.css",
		])

		// const scriptUri = webview.asWebviewUri(vscode.Uri.joinPath(this._extensionUri, "assets", "main.js"))

		// const styleResetUri = webview.asWebviewUri(vscode.Uri.joinPath(this._extensionUri, "assets", "reset.css"))
		// const styleVSCodeUri = webview.asWebviewUri(vscode.Uri.joinPath(this._extensionUri, "assets", "vscode.css"))

		// // Same for stylesheet
		// const stylesheetUri = webview.asWebviewUri(vscode.Uri.joinPath(this._extensionUri, "assets", "main.css"))

		// Use a nonce to only allow a specific script to be run.
		/*
		content security policy of your webview to only allow scripts that have a specific nonce
		create a content security policy meta tag so that only loading scripts with a nonce is allowed
		As your extension grows you will likely want to add custom styles, fonts, and/or images to your webview. If you do, you will need to update the content security policy meta tag to explicity allow for these resources. E.g.
				<meta http-equiv="Content-Security-Policy" content="default-src 'none'; style-src ${webview.cspSource}; font-src ${webview.cspSource}; img-src ${webview.cspSource} https:; script-src 'nonce-${nonce}';">
		- 'unsafe-inline' is required for styles due to vscode-webview-toolkit's dynamic style injection
		- since we pass base64 images to the webview, we need to specify img-src ${webview.cspSource} data:;

		in meta tag we add nonce attribute: A cryptographic nonce (only used once) to allow scripts. The server must generate a unique nonce value each time it transmits a policy. It is critical to provide a nonce that cannot be guessed as bypassing a resource's policy is otherwise trivial.
		*/
		const nonce = getNonce()

		// Tip: Install the es6-string-html VS Code extension to enable code highlighting below
		return /*html*/ `
        <!DOCTYPE html>
        <html lang="en">
          <head>
            <meta charset="utf-8">
            <meta name="viewport" content="width=device-width,initial-scale=1,shrink-to-fit=no">
            <meta name="theme-color" content="#000000">
            <meta http-equiv="Content-Security-Policy" content="default-src 'none'; font-src ${webview.cspSource}; style-src ${webview.cspSource} 'unsafe-inline'; img-src ${webview.cspSource} data:; script-src 'nonce-${nonce}';">
            <link rel="stylesheet" type="text/css" href="${stylesUri}">
			<link href="${codiconsUri}" rel="stylesheet" />
            <title>Roo Code</title>
          </head>
          <body>
            <noscript>You need to enable JavaScript to run this app.</noscript>
            <div id="root"></div>
            <script nonce="${nonce}" src="${scriptUri}"></script>
          </body>
        </html>
      `
	}

	/**
	 * Sets up an event listener to listen for messages passed from the webview context and
	 * executes code based on the message that is recieved.
	 *
	 * @param webview A reference to the extension webview
	 */
	private setWebviewMessageListener(webview: vscode.Webview) {
		webview.onDidReceiveMessage(
			async (message: WebviewMessage) => {
				switch (message.type) {
					case "webviewDidLaunch":
						// Load custom modes first
						const customModes = await this.customModesManager.getCustomModes()
						await this.updateGlobalState("customModes", customModes)

						this.postStateToWebview()
						this.workspaceTracker?.initializeFilePaths() // don't await
						getTheme().then((theme) =>
							this.postMessageToWebview({ type: "theme", text: JSON.stringify(theme) }),
						)
						// post last cached models in case the call to endpoint fails
						this.readOpenRouterModels().then((openRouterModels) => {
							if (openRouterModels) {
								this.postMessageToWebview({ type: "openRouterModels", openRouterModels })
							}
						})

						// If MCP Hub is already initialized, update the webview with current server list
						if (this.mcpHub) {
							this.postMessageToWebview({
								type: "mcpServers",
								mcpServers: this.mcpHub.getAllServers(),
							})
						}

						// gui relies on model info to be up-to-date to provide the most accurate pricing, so we need to fetch the latest details on launch.
						// we do this for all users since many users switch between api providers and if they were to switch back to openrouter it would be showing outdated model info if we hadn't retrieved the latest at this point
						// (see normalizeApiConfiguration > openrouter)
						this.refreshOpenRouterModels().then(async (openRouterModels) => {
							if (openRouterModels) {
								// update model info in state (this needs to be done here since we don't want to update state while settings is open, and we may refresh models there)
								const { apiConfiguration } = await this.getState()
								if (apiConfiguration.openRouterModelId) {
									await this.updateGlobalState(
										"openRouterModelInfo",
										openRouterModels[apiConfiguration.openRouterModelId],
									)
									await this.postStateToWebview()
								}
							}
						})
						this.readGlamaModels().then((glamaModels) => {
							if (glamaModels) {
								this.postMessageToWebview({ type: "glamaModels", glamaModels })
							}
						})
						this.refreshGlamaModels().then(async (glamaModels) => {
							if (glamaModels) {
								// update model info in state (this needs to be done here since we don't want to update state while settings is open, and we may refresh models there)
								const { apiConfiguration } = await this.getState()
								if (apiConfiguration.glamaModelId) {
									await this.updateGlobalState(
										"glamaModelInfo",
										glamaModels[apiConfiguration.glamaModelId],
									)
									await this.postStateToWebview()
								}
							}
						})

						this.readUnboundModels().then((unboundModels) => {
							if (unboundModels) {
								this.postMessageToWebview({ type: "unboundModels", unboundModels })
							}
						})
						this.refreshUnboundModels().then(async (unboundModels) => {
							if (unboundModels) {
								const { apiConfiguration } = await this.getState()
								if (apiConfiguration?.unboundModelId) {
									await this.updateGlobalState(
										"unboundModelInfo",
										unboundModels[apiConfiguration.unboundModelId],
									)
									await this.postStateToWebview()
								}
							}
						})

						this.readRequestyModels().then((requestyModels) => {
							if (requestyModels) {
								this.postMessageToWebview({ type: "requestyModels", requestyModels })
							}
						})
						this.refreshRequestyModels().then(async (requestyModels) => {
							if (requestyModels) {
								// update model info in state (this needs to be done here since we don't want to update state while settings is open, and we may refresh models there)
								const { apiConfiguration } = await this.getState()
								if (apiConfiguration.requestyModelId) {
									await this.updateGlobalState(
										"requestyModelInfo",
										requestyModels[apiConfiguration.requestyModelId],
									)
									await this.postStateToWebview()
								}
							}
						})

						this.configManager
							.listConfig()
							.then(async (listApiConfig) => {
								if (!listApiConfig) {
									return
								}

								if (listApiConfig.length === 1) {
									// check if first time init then sync with exist config
									if (!checkExistKey(listApiConfig[0])) {
										const { apiConfiguration } = await this.getState()
										await this.configManager.saveConfig(
											listApiConfig[0].name ?? "default",
											apiConfiguration,
										)
										listApiConfig[0].apiProvider = apiConfiguration.apiProvider
									}
								}

								const currentConfigName = (await this.getGlobalState("currentApiConfigName")) as string

								if (currentConfigName) {
									if (!(await this.configManager.hasConfig(currentConfigName))) {
										// current config name not valid, get first config in list
										await this.updateGlobalState("currentApiConfigName", listApiConfig?.[0]?.name)
										if (listApiConfig?.[0]?.name) {
											const apiConfig = await this.configManager.loadConfig(
												listApiConfig?.[0]?.name,
											)

											await Promise.all([
												this.updateGlobalState("listApiConfigMeta", listApiConfig),
												this.postMessageToWebview({ type: "listApiConfig", listApiConfig }),
												this.updateApiConfiguration(apiConfig),
											])
											await this.postStateToWebview()
											return
										}
									}
								}

								await Promise.all([
									await this.updateGlobalState("listApiConfigMeta", listApiConfig),
									await this.postMessageToWebview({ type: "listApiConfig", listApiConfig }),
								])
							})
							.catch((error) =>
								this.outputChannel.appendLine(
									`Error list api configuration: ${JSON.stringify(error, Object.getOwnPropertyNames(error), 2)}`,
								),
							)

						this.isViewLaunched = true
						break
					case "newTask":
						// Code that should run in response to the hello message command
						//vscode.window.showInformationMessage(message.text!)

						// Send a message to our webview.
						// You can send any JSON serializable data.
						// Could also do this in extension .ts
						//this.postMessageToWebview({ type: "text", text: `Extension: ${Date.now()}` })
						// initializing new instance of Cline will make sure that any agentically running promises in old instance don't affect our new task. this essentially creates a fresh slate for the new task
						await this.initClineWithTask(message.text, message.images)
						break
					case "apiConfiguration":
						if (message.apiConfiguration) {
							await this.updateApiConfiguration(message.apiConfiguration)
						}
						await this.postStateToWebview()
						break
					case "customInstructions":
						await this.updateCustomInstructions(message.text)
						break
					case "alwaysAllowReadOnly":
						await this.updateGlobalState("alwaysAllowReadOnly", message.bool ?? undefined)
						await this.postStateToWebview()
						break
					case "alwaysAllowWrite":
						await this.updateGlobalState("alwaysAllowWrite", message.bool ?? undefined)
						await this.postStateToWebview()
						break
					case "alwaysAllowExecute":
						await this.updateGlobalState("alwaysAllowExecute", message.bool ?? undefined)
						await this.postStateToWebview()
						break
					case "alwaysAllowBrowser":
						await this.updateGlobalState("alwaysAllowBrowser", message.bool ?? undefined)
						await this.postStateToWebview()
						break
					case "alwaysAllowMcp":
						await this.updateGlobalState("alwaysAllowMcp", message.bool)
						await this.postStateToWebview()
						break
					case "alwaysAllowModeSwitch":
						await this.updateGlobalState("alwaysAllowModeSwitch", message.bool)
						await this.postStateToWebview()
						break
					case "askResponse":
						this.cline?.handleWebviewAskResponse(message.askResponse!, message.text, message.images)
						break
					case "clearTask":
						// newTask will start a new task with a given task text, while clear task resets the current session and allows for a new task to be started
						await this.clearTask()
						await this.postStateToWebview()
						break
					case "didShowAnnouncement":
						await this.updateGlobalState("lastShownAnnouncementId", this.latestAnnouncementId)
						await this.postStateToWebview()
						break
					case "selectImages":
						const images = await selectImages()
						await this.postMessageToWebview({ type: "selectedImages", images })
						break
					case "exportCurrentTask":
						const currentTaskId = this.cline?.taskId
						if (currentTaskId) {
							this.exportTaskWithId(currentTaskId)
						}
						break
					case "showTaskWithId":
						this.showTaskWithId(message.text!)
						break
					case "deleteTaskWithId":
						this.deleteTaskWithId(message.text!)
						break
					case "exportTaskWithId":
						this.exportTaskWithId(message.text!)
						break
					case "resetState":
						await this.resetState()
						break
					case "requestOllamaModels":
						const ollamaModels = await this.getOllamaModels(message.text)
						this.postMessageToWebview({ type: "ollamaModels", ollamaModels })
						break
					case "requestLmStudioModels":
						const lmStudioModels = await this.getLmStudioModels(message.text)
						this.postMessageToWebview({ type: "lmStudioModels", lmStudioModels })
						break
					case "requestVsCodeLmModels":
						const vsCodeLmModels = await this.getVsCodeLmModels()
						this.postMessageToWebview({ type: "vsCodeLmModels", vsCodeLmModels })
						break
					case "refreshGlamaModels":
						await this.refreshGlamaModels()
						break
					case "refreshOpenRouterModels":
						await this.refreshOpenRouterModels()
						break
					case "refreshOpenAiModels":
						if (message?.values?.baseUrl && message?.values?.apiKey) {
							const openAiModels = await this.getOpenAiModels(
								message?.values?.baseUrl,
								message?.values?.apiKey,
							)
							this.postMessageToWebview({ type: "openAiModels", openAiModels })
						}
						break
					case "refreshUnboundModels":
						await this.refreshUnboundModels()
						break
					case "refreshRequestyModels":
						if (message?.values?.apiKey) {
							const requestyModels = await this.refreshRequestyModels(message?.values?.apiKey)
							this.postMessageToWebview({ type: "requestyModels", requestyModels: requestyModels })
						}
						break
					case "openImage":
						openImage(message.text!)
						break
					case "openFile":
						openFile(message.text!, message.values as { create?: boolean; content?: string })
						break
					case "openMention":
						openMention(message.text)
						break
					case "checkpointDiff":
						const result = checkoutDiffPayloadSchema.safeParse(message.payload)

						if (result.success) {
							await this.cline?.checkpointDiff(result.data)
						}

						break
					case "checkpointRestore": {
						const result = checkoutRestorePayloadSchema.safeParse(message.payload)

						if (result.success) {
							await this.cancelTask()

							try {
								await pWaitFor(() => this.cline?.isInitialized === true, { timeout: 3_000 })
							} catch (error) {
								vscode.window.showErrorMessage("Timed out when attempting to restore checkpoint.")
							}

							try {
								await this.cline?.checkpointRestore(result.data)
							} catch (error) {
								vscode.window.showErrorMessage("Failed to restore checkpoint.")
							}
						}

						break
					}
					case "cancelTask":
						await this.cancelTask()
						break
					case "allowedCommands":
						await this.context.globalState.update("allowedCommands", message.commands)
						// Also update workspace settings
						await vscode.workspace
							.getConfiguration("roo-cline")
							.update("allowedCommands", message.commands, vscode.ConfigurationTarget.Global)
						break
					case "openMcpSettings": {
						const mcpSettingsFilePath = await this.mcpHub?.getMcpSettingsFilePath()
						if (mcpSettingsFilePath) {
							openFile(mcpSettingsFilePath)
						}
						break
					}
					case "openCustomModesSettings": {
						const customModesFilePath = await this.customModesManager.getCustomModesFilePath()
						if (customModesFilePath) {
							openFile(customModesFilePath)
						}
						break
					}
					case "restartMcpServer": {
						try {
							await this.mcpHub?.restartConnection(message.text!)
						} catch (error) {
							this.outputChannel.appendLine(
								`Failed to retry connection for ${message.text}: ${JSON.stringify(error, Object.getOwnPropertyNames(error), 2)}`,
							)
						}
						break
					}
					case "toggleToolAlwaysAllow": {
						try {
							await this.mcpHub?.toggleToolAlwaysAllow(
								message.serverName!,
								message.toolName!,
								message.alwaysAllow!,
							)
						} catch (error) {
							this.outputChannel.appendLine(
								`Failed to toggle auto-approve for tool ${message.toolName}: ${JSON.stringify(error, Object.getOwnPropertyNames(error), 2)}`,
							)
						}
						break
					}
					case "toggleMcpServer": {
						try {
							await this.mcpHub?.toggleServerDisabled(message.serverName!, message.disabled!)
						} catch (error) {
							this.outputChannel.appendLine(
								`Failed to toggle MCP server ${message.serverName}: ${JSON.stringify(error, Object.getOwnPropertyNames(error), 2)}`,
							)
						}
						break
					}
					case "mcpEnabled":
						const mcpEnabled = message.bool ?? true
						await this.updateGlobalState("mcpEnabled", mcpEnabled)
						await this.postStateToWebview()
						break
					case "enableMcpServerCreation":
						await this.updateGlobalState("enableMcpServerCreation", message.bool ?? true)
						await this.postStateToWebview()
						break
					case "playSound":
						if (message.audioType) {
							const soundPath = path.join(this.context.extensionPath, "audio", `${message.audioType}.wav`)
							playSound(soundPath)
						}
						break
					case "soundEnabled":
						const soundEnabled = message.bool ?? true
						await this.updateGlobalState("soundEnabled", soundEnabled)
						setSoundEnabled(soundEnabled) // Add this line to update the sound utility
						await this.postStateToWebview()
						break
					case "soundVolume":
						const soundVolume = message.value ?? 0.5
						await this.updateGlobalState("soundVolume", soundVolume)
						setSoundVolume(soundVolume)
						await this.postStateToWebview()
						break
					case "diffEnabled":
						const diffEnabled = message.bool ?? true
						await this.updateGlobalState("diffEnabled", diffEnabled)
						await this.postStateToWebview()
						break
					case "checkpointsEnabled":
						const checkpointsEnabled = message.bool ?? false
						await this.updateGlobalState("checkpointsEnabled", checkpointsEnabled)
						await this.postStateToWebview()
						break
					case "browserViewportSize":
						const browserViewportSize = message.text ?? "900x600"
						await this.updateGlobalState("browserViewportSize", browserViewportSize)
						await this.postStateToWebview()
						break
					case "fuzzyMatchThreshold":
						await this.updateGlobalState("fuzzyMatchThreshold", message.value)
						await this.postStateToWebview()
						break
					case "alwaysApproveResubmit":
						await this.updateGlobalState("alwaysApproveResubmit", message.bool ?? false)
						await this.postStateToWebview()
						break
					case "requestDelaySeconds":
						await this.updateGlobalState("requestDelaySeconds", message.value ?? 5)
						await this.postStateToWebview()
						break
					case "rateLimitSeconds":
						await this.updateGlobalState("rateLimitSeconds", message.value ?? 0)
						await this.postStateToWebview()
						break
					case "preferredLanguage":
						await this.updateGlobalState("preferredLanguage", message.text)
						await this.postStateToWebview()
						break
					case "writeDelayMs":
						await this.updateGlobalState("writeDelayMs", message.value)
						await this.postStateToWebview()
						break
					case "terminalOutputLineLimit":
						await this.updateGlobalState("terminalOutputLineLimit", message.value)
						await this.postStateToWebview()
						break
					case "mode":
						await this.handleModeSwitch(message.text as Mode)
						break
					case "updateSupportPrompt":
						try {
							if (Object.keys(message?.values ?? {}).length === 0) {
								return
							}

							const existingPrompts = (await this.getGlobalState("customSupportPrompts")) || {}

							const updatedPrompts = {
								...existingPrompts,
								...message.values,
							}

							await this.updateGlobalState("customSupportPrompts", updatedPrompts)
							await this.postStateToWebview()
						} catch (error) {
							this.outputChannel.appendLine(
								`Error update support prompt: ${JSON.stringify(error, Object.getOwnPropertyNames(error), 2)}`,
							)
							vscode.window.showErrorMessage("Failed to update support prompt")
						}
						break
					case "resetSupportPrompt":
						try {
							if (!message?.text) {
								return
							}

							const existingPrompts = ((await this.getGlobalState("customSupportPrompts")) ||
								{}) as Record<string, any>

							const updatedPrompts = {
								...existingPrompts,
							}

							updatedPrompts[message.text] = undefined

							await this.updateGlobalState("customSupportPrompts", updatedPrompts)
							await this.postStateToWebview()
						} catch (error) {
							this.outputChannel.appendLine(
								`Error reset support prompt: ${JSON.stringify(error, Object.getOwnPropertyNames(error), 2)}`,
							)
							vscode.window.showErrorMessage("Failed to reset support prompt")
						}
						break
					case "updatePrompt":
						if (message.promptMode && message.customPrompt !== undefined) {
							const existingPrompts = (await this.getGlobalState("customModePrompts")) || {}

							const updatedPrompts = {
								...existingPrompts,
								[message.promptMode]: message.customPrompt,
							}

							await this.updateGlobalState("customModePrompts", updatedPrompts)

							// Get current state and explicitly include customModePrompts
							const currentState = await this.getState()

							const stateWithPrompts = {
								...currentState,
								customModePrompts: updatedPrompts,
							}

							// Post state with prompts
							this.view?.webview.postMessage({
								type: "state",
								state: stateWithPrompts,
							})
						}
						break
					case "deleteMessage": {
						const answer = await vscode.window.showInformationMessage(
							"What would you like to delete?",
							{ modal: true },
							"Just this message",
							"This and all subsequent messages",
						)
						if (
							(answer === "Just this message" || answer === "This and all subsequent messages") &&
							this.cline &&
							typeof message.value === "number" &&
							message.value
						) {
							const timeCutoff = message.value - 1000 // 1 second buffer before the message to delete
							const messageIndex = this.cline.clineMessages.findIndex(
								(msg) => msg.ts && msg.ts >= timeCutoff,
							)
							const apiConversationHistoryIndex = this.cline.apiConversationHistory.findIndex(
								(msg) => msg.ts && msg.ts >= timeCutoff,
							)

							if (messageIndex !== -1) {
								const { historyItem } = await this.getTaskWithId(this.cline.taskId)

								if (answer === "Just this message") {
									// Find the next user message first
									const nextUserMessage = this.cline.clineMessages
										.slice(messageIndex + 1)
										.find((msg) => msg.type === "say" && msg.say === "user_feedback")

									// Handle UI messages
									if (nextUserMessage) {
										// Find absolute index of next user message
										const nextUserMessageIndex = this.cline.clineMessages.findIndex(
											(msg) => msg === nextUserMessage,
										)
										// Keep messages before current message and after next user message
										await this.cline.overwriteClineMessages([
											...this.cline.clineMessages.slice(0, messageIndex),
											...this.cline.clineMessages.slice(nextUserMessageIndex),
										])
									} else {
										// If no next user message, keep only messages before current message
										await this.cline.overwriteClineMessages(
											this.cline.clineMessages.slice(0, messageIndex),
										)
									}

									// Handle API messages
									if (apiConversationHistoryIndex !== -1) {
										if (nextUserMessage && nextUserMessage.ts) {
											// Keep messages before current API message and after next user message
											await this.cline.overwriteApiConversationHistory([
												...this.cline.apiConversationHistory.slice(
													0,
													apiConversationHistoryIndex,
												),
												...this.cline.apiConversationHistory.filter(
													(msg) => msg.ts && msg.ts >= nextUserMessage.ts,
												),
											])
										} else {
											// If no next user message, keep only messages before current API message
											await this.cline.overwriteApiConversationHistory(
												this.cline.apiConversationHistory.slice(0, apiConversationHistoryIndex),
											)
										}
									}
								} else if (answer === "This and all subsequent messages") {
									// Delete this message and all that follow
									await this.cline.overwriteClineMessages(
										this.cline.clineMessages.slice(0, messageIndex),
									)
									if (apiConversationHistoryIndex !== -1) {
										await this.cline.overwriteApiConversationHistory(
											this.cline.apiConversationHistory.slice(0, apiConversationHistoryIndex),
										)
									}
								}

								await this.initClineWithHistoryItem(historyItem)
							}
						}
						break
					}
					case "screenshotQuality":
						await this.updateGlobalState("screenshotQuality", message.value)
						await this.postStateToWebview()
						break
					case "maxOpenTabsContext":
						const tabCount = Math.min(Math.max(0, message.value ?? 20), 500)
						await this.updateGlobalState("maxOpenTabsContext", tabCount)
						await this.postStateToWebview()
						break
					case "enhancementApiConfigId":
						await this.updateGlobalState("enhancementApiConfigId", message.text)
						await this.postStateToWebview()
						break
					case "autoApprovalEnabled":
						await this.updateGlobalState("autoApprovalEnabled", message.bool ?? false)
						await this.postStateToWebview()
						break
					case "enhancePrompt":
						if (message.text) {
							try {
								const {
									apiConfiguration,
									customSupportPrompts,
									listApiConfigMeta,
									enhancementApiConfigId,
								} = await this.getState()

								// Try to get enhancement config first, fall back to current config
								let configToUse: ApiConfiguration = apiConfiguration
								if (enhancementApiConfigId) {
									const config = listApiConfigMeta?.find((c) => c.id === enhancementApiConfigId)
									if (config?.name) {
										const loadedConfig = await this.configManager.loadConfig(config.name)
										if (loadedConfig.apiProvider) {
											configToUse = loadedConfig
										}
									}
								}

								const enhancedPrompt = await singleCompletionHandler(
									configToUse,
									supportPrompt.create(
										"ENHANCE",
										{
											userInput: message.text,
										},
										customSupportPrompts,
									),
								)

								await this.postMessageToWebview({
									type: "enhancedPrompt",
									text: enhancedPrompt,
								})
							} catch (error) {
								this.outputChannel.appendLine(
									`Error enhancing prompt: ${JSON.stringify(error, Object.getOwnPropertyNames(error), 2)}`,
								)
								vscode.window.showErrorMessage("Failed to enhance prompt")
								await this.postMessageToWebview({
									type: "enhancedPrompt",
								})
							}
						}
						break
					case "getSystemPrompt":
						try {
							const systemPrompt = await generateSystemPrompt(message)

							await this.postMessageToWebview({
								type: "systemPrompt",
								text: systemPrompt,
								mode: message.mode,
							})
						} catch (error) {
							this.outputChannel.appendLine(
								`Error getting system prompt:  ${JSON.stringify(error, Object.getOwnPropertyNames(error), 2)}`,
							)
							vscode.window.showErrorMessage("Failed to get system prompt")
						}
						break
					case "copySystemPrompt":
						try {
							const systemPrompt = await generateSystemPrompt(message)

							await vscode.env.clipboard.writeText(systemPrompt)
							await vscode.window.showInformationMessage("System prompt successfully copied to clipboard")
						} catch (error) {
							this.outputChannel.appendLine(
								`Error getting system prompt:  ${JSON.stringify(error, Object.getOwnPropertyNames(error), 2)}`,
							)
							vscode.window.showErrorMessage("Failed to get system prompt")
						}
						break
					case "searchCommits": {
						const cwd = vscode.workspace.workspaceFolders?.map((folder) => folder.uri.fsPath).at(0)
						if (cwd) {
							try {
								const commits = await searchCommits(message.query || "", cwd)
								await this.postMessageToWebview({
									type: "commitSearchResults",
									commits,
								})
							} catch (error) {
								this.outputChannel.appendLine(
									`Error searching commits: ${JSON.stringify(error, Object.getOwnPropertyNames(error), 2)}`,
								)
								vscode.window.showErrorMessage("Failed to search commits")
							}
						}
						break
					}
					case "upsertApiConfiguration":
						if (message.text && message.apiConfiguration) {
							try {
								await this.configManager.saveConfig(message.text, message.apiConfiguration)
								const listApiConfig = await this.configManager.listConfig()

								await Promise.all([
									this.updateGlobalState("listApiConfigMeta", listApiConfig),
									this.updateApiConfiguration(message.apiConfiguration),
									this.updateGlobalState("currentApiConfigName", message.text),
								])

								await this.postStateToWebview()
							} catch (error) {
								this.outputChannel.appendLine(
									`Error create new api configuration: ${JSON.stringify(error, Object.getOwnPropertyNames(error), 2)}`,
								)
								vscode.window.showErrorMessage("Failed to create api configuration")
							}
						}
						break
					case "renameApiConfiguration":
						if (message.values && message.apiConfiguration) {
							try {
								const { oldName, newName } = message.values

								if (oldName === newName) {
									break
								}

								await this.configManager.saveConfig(newName, message.apiConfiguration)
								await this.configManager.deleteConfig(oldName)

								const listApiConfig = await this.configManager.listConfig()
								const config = listApiConfig?.find((c) => c.name === newName)

								// Update listApiConfigMeta first to ensure UI has latest data
								await this.updateGlobalState("listApiConfigMeta", listApiConfig)

								await Promise.all([this.updateGlobalState("currentApiConfigName", newName)])

								await this.postStateToWebview()
							} catch (error) {
								this.outputChannel.appendLine(
									`Error create new api configuration: ${JSON.stringify(error, Object.getOwnPropertyNames(error), 2)}`,
								)
								vscode.window.showErrorMessage("Failed to create api configuration")
							}
						}
						break
					case "loadApiConfiguration":
						if (message.text) {
							try {
								const apiConfig = await this.configManager.loadConfig(message.text)
								const listApiConfig = await this.configManager.listConfig()

								await Promise.all([
									this.updateGlobalState("listApiConfigMeta", listApiConfig),
									this.updateGlobalState("currentApiConfigName", message.text),
									this.updateApiConfiguration(apiConfig),
								])

								await this.postStateToWebview()
							} catch (error) {
								this.outputChannel.appendLine(
									`Error load api configuration: ${JSON.stringify(error, Object.getOwnPropertyNames(error), 2)}`,
								)
								vscode.window.showErrorMessage("Failed to load api configuration")
							}
						}
						break
					case "deleteApiConfiguration":
						if (message.text) {
							const answer = await vscode.window.showInformationMessage(
								"Are you sure you want to delete this configuration profile?",
								{ modal: true },
								"Yes",
							)

							if (answer !== "Yes") {
								break
							}

							try {
								await this.configManager.deleteConfig(message.text)
								const listApiConfig = await this.configManager.listConfig()

								// Update listApiConfigMeta first to ensure UI has latest data
								await this.updateGlobalState("listApiConfigMeta", listApiConfig)

								// If this was the current config, switch to first available
								const currentApiConfigName = await this.getGlobalState("currentApiConfigName")
								if (message.text === currentApiConfigName && listApiConfig?.[0]?.name) {
									const apiConfig = await this.configManager.loadConfig(listApiConfig[0].name)
									await Promise.all([
										this.updateGlobalState("currentApiConfigName", listApiConfig[0].name),
										this.updateApiConfiguration(apiConfig),
									])
								}

								await this.postStateToWebview()
							} catch (error) {
								this.outputChannel.appendLine(
									`Error delete api configuration: ${JSON.stringify(error, Object.getOwnPropertyNames(error), 2)}`,
								)
								vscode.window.showErrorMessage("Failed to delete api configuration")
							}
						}
						break
					case "getListApiConfiguration":
						try {
							const listApiConfig = await this.configManager.listConfig()
							await this.updateGlobalState("listApiConfigMeta", listApiConfig)
							this.postMessageToWebview({ type: "listApiConfig", listApiConfig })
						} catch (error) {
							this.outputChannel.appendLine(
								`Error get list api configuration: ${JSON.stringify(error, Object.getOwnPropertyNames(error), 2)}`,
							)
							vscode.window.showErrorMessage("Failed to get list api configuration")
						}
						break
					case "updateExperimental": {
						if (!message.values) {
							break
						}

						const updatedExperiments = {
							...((await this.getGlobalState("experiments")) ?? experimentDefault),
							...message.values,
						} as Record<ExperimentId, boolean>

						await this.updateGlobalState("experiments", updatedExperiments)

						// Update diffStrategy in current Cline instance if it exists
						if (message.values[EXPERIMENT_IDS.DIFF_STRATEGY] !== undefined && this.cline) {
							await this.cline.updateDiffStrategy(
								Experiments.isEnabled(updatedExperiments, EXPERIMENT_IDS.DIFF_STRATEGY),
							)
						}

						await this.postStateToWebview()
						break
					}
					case "updateMcpTimeout":
						if (message.serverName && typeof message.timeout === "number") {
							try {
								await this.mcpHub?.updateServerTimeout(message.serverName, message.timeout)
							} catch (error) {
								this.outputChannel.appendLine(
									`Failed to update timeout for ${message.serverName}: ${JSON.stringify(error, Object.getOwnPropertyNames(error), 2)}`,
								)
								vscode.window.showErrorMessage("Failed to update server timeout")
							}
						}
						break
					case "updateCustomMode":
						if (message.modeConfig) {
							await this.customModesManager.updateCustomMode(message.modeConfig.slug, message.modeConfig)
							// Update state after saving the mode
							const customModes = await this.customModesManager.getCustomModes()
							await this.updateGlobalState("customModes", customModes)
							await this.updateGlobalState("mode", message.modeConfig.slug)
							await this.postStateToWebview()
						}
						break
					case "deleteCustomMode":
						if (message.slug) {
							const answer = await vscode.window.showInformationMessage(
								"Are you sure you want to delete this custom mode?",
								{ modal: true },
								"Yes",
							)

							if (answer !== "Yes") {
								break
							}

							await this.customModesManager.deleteCustomMode(message.slug)
							// Switch back to default mode after deletion
							await this.updateGlobalState("mode", defaultModeSlug)
							await this.postStateToWebview()
						}
				}
			},
			null,
			this.disposables,
		)

		const generateSystemPrompt = async (message: WebviewMessage) => {
			const {
				apiConfiguration,
				customModePrompts,
				customInstructions,
				preferredLanguage,
				browserViewportSize,
				diffEnabled,
				mcpEnabled,
				fuzzyMatchThreshold,
				experiments,
				enableMcpServerCreation,
			} = await this.getState()

			// Create diffStrategy based on current model and settings
			const diffStrategy = getDiffStrategy(
				apiConfiguration.apiModelId || apiConfiguration.openRouterModelId || "",
				fuzzyMatchThreshold,
				Experiments.isEnabled(experiments, EXPERIMENT_IDS.DIFF_STRATEGY),
			)
			const cwd = vscode.workspace.workspaceFolders?.map((folder) => folder.uri.fsPath).at(0) || ""

			const mode = message.mode ?? defaultModeSlug
			const customModes = await this.customModesManager.getCustomModes()

			const systemPrompt = await SYSTEM_PROMPT(
				this.context,
				cwd,
				apiConfiguration.openRouterModelInfo?.supportsComputerUse ?? false,
				mcpEnabled ? this.mcpHub : undefined,
				diffStrategy,
				browserViewportSize ?? "900x600",
				mode,
				customModePrompts,
				customModes,
				customInstructions,
				preferredLanguage,
				diffEnabled,
				experiments,
				enableMcpServerCreation,
			)
			return systemPrompt
		}
	}

	/**
	 * Handle switching to a new mode, including updating the associated API configuration
	 * @param newMode The mode to switch to
	 */
	public async handleModeSwitch(newMode: Mode) {
		await this.updateGlobalState("mode", newMode)

		// Load the saved API config for the new mode if it exists
		const savedConfigId = await this.configManager.getModeConfigId(newMode)
		const listApiConfig = await this.configManager.listConfig()

		// Update listApiConfigMeta first to ensure UI has latest data
		await this.updateGlobalState("listApiConfigMeta", listApiConfig)

		// If this mode has a saved config, use it
		if (savedConfigId) {
			const config = listApiConfig?.find((c) => c.id === savedConfigId)
			if (config?.name) {
				const apiConfig = await this.configManager.loadConfig(config.name)
				await Promise.all([
					this.updateGlobalState("currentApiConfigName", config.name),
					this.updateApiConfiguration(apiConfig),
				])
			}
		} else {
			// If no saved config for this mode, save current config as default
			const currentApiConfigName = await this.getGlobalState("currentApiConfigName")
			if (currentApiConfigName) {
				const config = listApiConfig?.find((c) => c.name === currentApiConfigName)
				if (config?.id) {
					await this.configManager.setModeConfig(newMode, config.id)
				}
			}
		}

		await this.postStateToWebview()
	}

	private async updateApiConfiguration(apiConfiguration: ApiConfiguration) {
		// Update mode's default config
		const { mode } = await this.getState()
		if (mode) {
			const currentApiConfigName = await this.getGlobalState("currentApiConfigName")
			const listApiConfig = await this.configManager.listConfig()
			const config = listApiConfig?.find((c) => c.name === currentApiConfigName)
			if (config?.id) {
				await this.configManager.setModeConfig(mode, config.id)
			}
		}

		const {
			apiProvider,
			apiModelId,
			apiKey,
			glamaModelId,
			glamaModelInfo,
			glamaApiKey,
			openRouterApiKey,
			awsAccessKey,
			awsSecretKey,
			awsSessionToken,
			awsRegion,
			awsUseCrossRegionInference,
			awsProfile,
			awsUseProfile,
			vertexProjectId,
			vertexRegion,
			openAiBaseUrl,
			openAiApiKey,
			openAiModelId,
			openAiCustomModelInfo,
			openAiUseAzure,
			ollamaModelId,
			ollamaBaseUrl,
			lmStudioModelId,
			lmStudioBaseUrl,
			anthropicBaseUrl,
			geminiApiKey,
			openAiNativeApiKey,
			deepSeekApiKey,
			azureApiVersion,
			openAiStreamingEnabled,
			openRouterModelId,
			openRouterBaseUrl,
			openRouterModelInfo,
			openRouterUseMiddleOutTransform,
			vsCodeLmModelSelector,
			mistralApiKey,
			mistralCodestralUrl,
			unboundApiKey,
			unboundModelId,
			unboundModelInfo,
			requestyApiKey,
			requestyModelId,
			requestyModelInfo,
			modelTemperature,
		} = apiConfiguration
		await this.updateGlobalState("apiProvider", apiProvider)
		await this.updateGlobalState("apiModelId", apiModelId)
		await this.storeSecret("apiKey", apiKey)
		await this.updateGlobalState("glamaModelId", glamaModelId)
		await this.updateGlobalState("glamaModelInfo", glamaModelInfo)
		await this.storeSecret("glamaApiKey", glamaApiKey)
		await this.storeSecret("openRouterApiKey", openRouterApiKey)
		await this.storeSecret("awsAccessKey", awsAccessKey)
		await this.storeSecret("awsSecretKey", awsSecretKey)
		await this.storeSecret("awsSessionToken", awsSessionToken)
		await this.updateGlobalState("awsRegion", awsRegion)
		await this.updateGlobalState("awsUseCrossRegionInference", awsUseCrossRegionInference)
		await this.updateGlobalState("awsProfile", awsProfile)
		await this.updateGlobalState("awsUseProfile", awsUseProfile)
		await this.updateGlobalState("vertexProjectId", vertexProjectId)
		await this.updateGlobalState("vertexRegion", vertexRegion)
		await this.updateGlobalState("openAiBaseUrl", openAiBaseUrl)
		await this.storeSecret("openAiApiKey", openAiApiKey)
		await this.updateGlobalState("openAiModelId", openAiModelId)
		await this.updateGlobalState("openAiCustomModelInfo", openAiCustomModelInfo)
		await this.updateGlobalState("openAiUseAzure", openAiUseAzure)
		await this.updateGlobalState("ollamaModelId", ollamaModelId)
		await this.updateGlobalState("ollamaBaseUrl", ollamaBaseUrl)
		await this.updateGlobalState("lmStudioModelId", lmStudioModelId)
		await this.updateGlobalState("lmStudioBaseUrl", lmStudioBaseUrl)
		await this.updateGlobalState("anthropicBaseUrl", anthropicBaseUrl)
		await this.storeSecret("geminiApiKey", geminiApiKey)
		await this.storeSecret("openAiNativeApiKey", openAiNativeApiKey)
		await this.storeSecret("deepSeekApiKey", deepSeekApiKey)
		await this.updateGlobalState("azureApiVersion", azureApiVersion)
		await this.updateGlobalState("openAiStreamingEnabled", openAiStreamingEnabled)
		await this.updateGlobalState("openRouterModelId", openRouterModelId)
		await this.updateGlobalState("openRouterModelInfo", openRouterModelInfo)
		await this.updateGlobalState("openRouterBaseUrl", openRouterBaseUrl)
		await this.updateGlobalState("openRouterUseMiddleOutTransform", openRouterUseMiddleOutTransform)
		await this.updateGlobalState("vsCodeLmModelSelector", vsCodeLmModelSelector)
		await this.storeSecret("mistralApiKey", mistralApiKey)
		await this.updateGlobalState("mistralCodestralUrl", mistralCodestralUrl)
		await this.storeSecret("unboundApiKey", unboundApiKey)
		await this.updateGlobalState("unboundModelId", unboundModelId)
		await this.updateGlobalState("unboundModelInfo", unboundModelInfo)
		await this.storeSecret("requestyApiKey", requestyApiKey)
		await this.updateGlobalState("requestyModelId", requestyModelId)
		await this.updateGlobalState("requestyModelInfo", requestyModelInfo)
		await this.updateGlobalState("modelTemperature", modelTemperature)
		if (this.cline) {
			this.cline.api = buildApiHandler(apiConfiguration)
		}
	}

	async cancelTask() {
		if (this.cline) {
			const { historyItem } = await this.getTaskWithId(this.cline.taskId)
			this.cline.abortTask()

			await pWaitFor(
				() =>
					this.cline === undefined ||
					this.cline.isStreaming === false ||
					this.cline.didFinishAbortingStream ||
					// If only the first chunk is processed, then there's no
					// need to wait for graceful abort (closes edits, browser,
					// etc).
					this.cline.isWaitingForFirstChunk,
				{
					timeout: 3_000,
				},
			).catch(() => {
				console.error("Failed to abort task")
			})

			if (this.cline) {
				// 'abandoned' will prevent this Cline instance from affecting
				// future Cline instances. This may happen if its hanging on a
				// streaming request.
				this.cline.abandoned = true
			}

			// Clears task again, so we need to abortTask manually above.
			await this.initClineWithHistoryItem(historyItem)
		}
	}

	async updateCustomInstructions(instructions?: string) {
		// User may be clearing the field
		await this.updateGlobalState("customInstructions", instructions || undefined)
		if (this.cline) {
			this.cline.customInstructions = instructions || undefined
		}
		await this.postStateToWebview()
	}

	// MCP

	async ensureMcpServersDirectoryExists(): Promise<string> {
		const mcpServersDir = path.join(os.homedir(), "Documents", "Cline", "MCP")
		try {
			await fs.mkdir(mcpServersDir, { recursive: true })
		} catch (error) {
			return "~/Documents/Cline/MCP" // in case creating a directory in documents fails for whatever reason (e.g. permissions) - this is fine since this path is only ever used in the system prompt
		}
		return mcpServersDir
	}

	async ensureSettingsDirectoryExists(): Promise<string> {
		const settingsDir = path.join(this.context.globalStorageUri.fsPath, "settings")
		await fs.mkdir(settingsDir, { recursive: true })
		return settingsDir
	}

	// Ollama

	async getOllamaModels(baseUrl?: string) {
		try {
			if (!baseUrl) {
				baseUrl = "http://localhost:11434"
			}
			if (!URL.canParse(baseUrl)) {
				return []
			}
			const response = await axios.get(`${baseUrl}/api/tags`)
			const modelsArray = response.data?.models?.map((model: any) => model.name) || []
			const models = [...new Set<string>(modelsArray)]
			return models
		} catch (error) {
			return []
		}
	}

	// LM Studio

	async getLmStudioModels(baseUrl?: string) {
		try {
			if (!baseUrl) {
				baseUrl = "http://localhost:1234"
			}
			if (!URL.canParse(baseUrl)) {
				return []
			}
			const response = await axios.get(`${baseUrl}/v1/models`)
			const modelsArray = response.data?.data?.map((model: any) => model.id) || []
			const models = [...new Set<string>(modelsArray)]
			return models
		} catch (error) {
			return []
		}
	}

	// VSCode LM API
	private async getVsCodeLmModels() {
		try {
			const models = await vscode.lm.selectChatModels({})
			return models || []
		} catch (error) {
			this.outputChannel.appendLine(
				`Error fetching VS Code LM models: ${JSON.stringify(error, Object.getOwnPropertyNames(error), 2)}`,
			)
			return []
		}
	}

	// OpenAi

	async getOpenAiModels(baseUrl?: string, apiKey?: string) {
		try {
			if (!baseUrl) {
				return []
			}

			if (!URL.canParse(baseUrl)) {
				return []
			}

			const config: Record<string, any> = {}
			if (apiKey) {
				config["headers"] = { Authorization: `Bearer ${apiKey}` }
			}

			const response = await axios.get(`${baseUrl}/models`, config)
			const modelsArray = response.data?.data?.map((model: any) => model.id) || []
			const models = [...new Set<string>(modelsArray)]
			return models
		} catch (error) {
			return []
		}
	}

	// Requesty
	async readRequestyModels(): Promise<Record<string, ModelInfo> | undefined> {
		const requestyModelsFilePath = path.join(
			await this.ensureCacheDirectoryExists(),
			GlobalFileNames.requestyModels,
		)
		const fileExists = await fileExistsAtPath(requestyModelsFilePath)
		if (fileExists) {
			const fileContents = await fs.readFile(requestyModelsFilePath, "utf8")
			return JSON.parse(fileContents)
		}
		return undefined
	}

	async refreshRequestyModels(apiKey?: string) {
		const requestyModelsFilePath = path.join(
			await this.ensureCacheDirectoryExists(),
			GlobalFileNames.requestyModels,
		)

		const models: Record<string, ModelInfo> = {}
		try {
			const config: Record<string, any> = {}
			if (!apiKey) {
				apiKey = (await this.getSecret("requestyApiKey")) as string
			}

			if (!apiKey) {
				this.outputChannel.appendLine("No Requesty API key found")
				return models
			}

			if (apiKey) {
				config["headers"] = { Authorization: `Bearer ${apiKey}` }
			}

			const response = await axios.get("https://router.requesty.ai/v1/models", config)
			/*
				{
					"id": "anthropic/claude-3-5-sonnet-20240620",
					"object": "model",
					"created": 1738243330,
					"owned_by": "system",
					"input_price": 0.000003,
					"caching_price": 0.00000375,
					"cached_price": 3E-7,
					"output_price": 0.000015,
					"max_output_tokens": 8192,
					"context_window": 200000,
					"supports_caching": true,
					"description": "Anthropic's most intelligent model. Highest level of intelligence and capability"
					},
				}
			*/
			if (response.data) {
				const rawModels = response.data.data
				const parsePrice = (price: any) => {
					if (price) {
						return parseFloat(price) * 1_000_000
					}
					return undefined
				}
				for (const rawModel of rawModels) {
					const modelInfo: ModelInfo = {
						maxTokens: rawModel.max_output_tokens,
						contextWindow: rawModel.context_window,
						supportsImages: rawModel.support_image,
						supportsComputerUse: rawModel.support_computer_use,
						supportsPromptCache: rawModel.supports_caching,
						inputPrice: parsePrice(rawModel.input_price),
						outputPrice: parsePrice(rawModel.output_price),
						description: rawModel.description,
						cacheWritesPrice: parsePrice(rawModel.caching_price),
						cacheReadsPrice: parsePrice(rawModel.cached_price),
					}

					models[rawModel.id] = modelInfo
				}
			} else {
				this.outputChannel.appendLine("Invalid response from Requesty API")
			}
			await fs.writeFile(requestyModelsFilePath, JSON.stringify(models))
		} catch (error) {
			this.outputChannel.appendLine(
				`Error fetching Requesty models: ${JSON.stringify(error, Object.getOwnPropertyNames(error), 2)}`,
			)
		}

		await this.postMessageToWebview({ type: "requestyModels", requestyModels: models })
		return models
	}

	// OpenRouter

	async handleOpenRouterCallback(code: string) {
		let apiKey: string
		try {
			const response = await axios.post("https://openrouter.ai/api/v1/auth/keys", { code })
			if (response.data && response.data.key) {
				apiKey = response.data.key
			} else {
				throw new Error("Invalid response from OpenRouter API")
			}
		} catch (error) {
			this.outputChannel.appendLine(
				`Error exchanging code for API key: ${JSON.stringify(error, Object.getOwnPropertyNames(error), 2)}`,
			)
			throw error
		}

		const openrouter: ApiProvider = "openrouter"
		await this.updateGlobalState("apiProvider", openrouter)
		await this.storeSecret("openRouterApiKey", apiKey)
		await this.postStateToWebview()
		if (this.cline) {
			this.cline.api = buildApiHandler({ apiProvider: openrouter, openRouterApiKey: apiKey })
		}
		// await this.postMessageToWebview({ type: "action", action: "settingsButtonClicked" }) // bad ux if user is on welcome
	}

	private async ensureCacheDirectoryExists(): Promise<string> {
		const cacheDir = path.join(this.context.globalStorageUri.fsPath, "cache")
		await fs.mkdir(cacheDir, { recursive: true })
		return cacheDir
	}

	async handleGlamaCallback(code: string) {
		let apiKey: string
		try {
			const response = await axios.post("https://glama.ai/api/gateway/v1/auth/exchange-code", { code })
			if (response.data && response.data.apiKey) {
				apiKey = response.data.apiKey
			} else {
				throw new Error("Invalid response from Glama API")
			}
		} catch (error) {
			this.outputChannel.appendLine(
				`Error exchanging code for API key: ${JSON.stringify(error, Object.getOwnPropertyNames(error), 2)}`,
			)
			throw error
		}

		const glama: ApiProvider = "glama"
		await this.updateGlobalState("apiProvider", glama)
		await this.storeSecret("glamaApiKey", apiKey)
		await this.postStateToWebview()
		if (this.cline) {
			this.cline.api = buildApiHandler({
				apiProvider: glama,
				glamaApiKey: apiKey,
			})
		}
		// await this.postMessageToWebview({ type: "action", action: "settingsButtonClicked" }) // bad ux if user is on welcome
	}

	private async readModelsFromCache(filename: string): Promise<Record<string, ModelInfo> | undefined> {
		const filePath = path.join(await this.ensureCacheDirectoryExists(), filename)
		const fileExists = await fileExistsAtPath(filePath)
		if (fileExists) {
			const fileContents = await fs.readFile(filePath, "utf8")
			return JSON.parse(fileContents)
		}
		return undefined
	}

	async readGlamaModels(): Promise<Record<string, ModelInfo> | undefined> {
		return this.readModelsFromCache(GlobalFileNames.glamaModels)
	}

	async refreshGlamaModels() {
		const glamaModelsFilePath = path.join(await this.ensureCacheDirectoryExists(), GlobalFileNames.glamaModels)

		const models: Record<string, ModelInfo> = {}
		try {
			const response = await axios.get("https://glama.ai/api/gateway/v1/models")
			/*
				{
					"added": "2024-12-24T15:12:49.324Z",
					"capabilities": [
						"adjustable_safety_settings",
						"caching",
						"code_execution",
						"function_calling",
						"json_mode",
						"json_schema",
						"system_instructions",
						"tuning",
						"input:audio",
						"input:image",
						"input:text",
						"input:video",
						"output:text"
					],
					"id": "google-vertex/gemini-1.5-flash-002",
					"maxTokensInput": 1048576,
					"maxTokensOutput": 8192,
					"pricePerToken": {
						"cacheRead": null,
						"cacheWrite": null,
						"input": "0.000000075",
						"output": "0.0000003"
					}
				}
			*/
			if (response.data) {
				const rawModels = response.data
				const parsePrice = (price: any) => {
					if (price) {
						return parseFloat(price) * 1_000_000
					}
					return undefined
				}
				for (const rawModel of rawModels) {
					const modelInfo: ModelInfo = {
						maxTokens: rawModel.maxTokensOutput,
						contextWindow: rawModel.maxTokensInput,
						supportsImages: rawModel.capabilities?.includes("input:image"),
						supportsComputerUse: rawModel.capabilities?.includes("computer_use"),
						supportsPromptCache: rawModel.capabilities?.includes("caching"),
						inputPrice: parsePrice(rawModel.pricePerToken?.input),
						outputPrice: parsePrice(rawModel.pricePerToken?.output),
						description: undefined,
						cacheWritesPrice: parsePrice(rawModel.pricePerToken?.cacheWrite),
						cacheReadsPrice: parsePrice(rawModel.pricePerToken?.cacheRead),
					}

					models[rawModel.id] = modelInfo
				}
			} else {
				this.outputChannel.appendLine("Invalid response from Glama API")
			}
			await fs.writeFile(glamaModelsFilePath, JSON.stringify(models))
		} catch (error) {
			this.outputChannel.appendLine(
				`Error fetching Glama models: ${JSON.stringify(error, Object.getOwnPropertyNames(error), 2)}`,
			)
		}

		await this.postMessageToWebview({ type: "glamaModels", glamaModels: models })
		return models
	}

	async readOpenRouterModels(): Promise<Record<string, ModelInfo> | undefined> {
		return this.readModelsFromCache(GlobalFileNames.openRouterModels)
	}

	async refreshOpenRouterModels() {
		const openRouterModelsFilePath = path.join(
			await this.ensureCacheDirectoryExists(),
			GlobalFileNames.openRouterModels,
		)

		const models: Record<string, ModelInfo> = {}
		try {
			const response = await axios.get("https://openrouter.ai/api/v1/models")
			/*
			{
				"id": "anthropic/claude-3.5-sonnet",
				"name": "Anthropic: Claude 3.5 Sonnet",
				"created": 1718841600,
				"description": "Claude 3.5 Sonnet delivers better-than-Opus capabilities, faster-than-Sonnet speeds, at the same Sonnet prices. Sonnet is particularly good at:\n\n- Coding: Autonomously writes, edits, and runs code with reasoning and troubleshooting\n- Data science: Augments human data science expertise; navigates unstructured data while using multiple tools for insights\n- Visual processing: excelling at interpreting charts, graphs, and images, accurately transcribing text to derive insights beyond just the text alone\n- Agentic tasks: exceptional tool use, making it great at agentic tasks (i.e. complex, multi-step problem solving tasks that require engaging with other systems)\n\n#multimodal",
				"context_length": 200000,
				"architecture": {
					"modality": "text+image-\u003Etext",
					"tokenizer": "Claude",
					"instruct_type": null
				},
				"pricing": {
					"prompt": "0.000003",
					"completion": "0.000015",
					"image": "0.0048",
					"request": "0"
				},
				"top_provider": {
					"context_length": 200000,
					"max_completion_tokens": 8192,
					"is_moderated": true
				},
				"per_request_limits": null
			},
			*/
			if (response.data?.data) {
				const rawModels = response.data.data
				const parsePrice = (price: any) => {
					if (price) {
						return parseFloat(price) * 1_000_000
					}
					return undefined
				}
				for (const rawModel of rawModels) {
					const modelInfo: ModelInfo = {
						maxTokens: rawModel.top_provider?.max_completion_tokens,
						contextWindow: rawModel.context_length,
						supportsImages: rawModel.architecture?.modality?.includes("image"),
						supportsPromptCache: false,
						inputPrice: parsePrice(rawModel.pricing?.prompt),
						outputPrice: parsePrice(rawModel.pricing?.completion),
						description: rawModel.description,
					}

					switch (rawModel.id) {
						case "anthropic/claude-3.5-sonnet":
						case "anthropic/claude-3.5-sonnet:beta":
							// NOTE: this needs to be synced with api.ts/openrouter default model info
							modelInfo.supportsComputerUse = true
							modelInfo.supportsPromptCache = true
							modelInfo.cacheWritesPrice = 3.75
							modelInfo.cacheReadsPrice = 0.3
							break
						case "anthropic/claude-3.5-sonnet-20240620":
						case "anthropic/claude-3.5-sonnet-20240620:beta":
							modelInfo.supportsPromptCache = true
							modelInfo.cacheWritesPrice = 3.75
							modelInfo.cacheReadsPrice = 0.3
							break
						case "anthropic/claude-3-5-haiku":
						case "anthropic/claude-3-5-haiku:beta":
						case "anthropic/claude-3-5-haiku-20241022":
						case "anthropic/claude-3-5-haiku-20241022:beta":
						case "anthropic/claude-3.5-haiku":
						case "anthropic/claude-3.5-haiku:beta":
						case "anthropic/claude-3.5-haiku-20241022":
						case "anthropic/claude-3.5-haiku-20241022:beta":
							modelInfo.supportsPromptCache = true
							modelInfo.cacheWritesPrice = 1.25
							modelInfo.cacheReadsPrice = 0.1
							break
						case "anthropic/claude-3-opus":
						case "anthropic/claude-3-opus:beta":
							modelInfo.supportsPromptCache = true
							modelInfo.cacheWritesPrice = 18.75
							modelInfo.cacheReadsPrice = 1.5
							break
						case "anthropic/claude-3-haiku":
						case "anthropic/claude-3-haiku:beta":
							modelInfo.supportsPromptCache = true
							modelInfo.cacheWritesPrice = 0.3
							modelInfo.cacheReadsPrice = 0.03
							break
					}

					models[rawModel.id] = modelInfo
				}
			} else {
				this.outputChannel.appendLine("Invalid response from OpenRouter API")
			}
			await fs.writeFile(openRouterModelsFilePath, JSON.stringify(models))
		} catch (error) {
			this.outputChannel.appendLine(
				`Error fetching OpenRouter models: ${JSON.stringify(error, Object.getOwnPropertyNames(error), 2)}`,
			)
		}

		await this.postMessageToWebview({ type: "openRouterModels", openRouterModels: models })
		return models
	}

	async readUnboundModels(): Promise<Record<string, ModelInfo> | undefined> {
		return this.readModelsFromCache(GlobalFileNames.unboundModels)
	}

	async refreshUnboundModels() {
		const unboundModelsFilePath = path.join(await this.ensureCacheDirectoryExists(), GlobalFileNames.unboundModels)

		const models: Record<string, ModelInfo> = {}
		try {
			const response = await axios.get("https://api.getunbound.ai/models")

			if (response.data) {
				const rawModels: Record<string, any> = response.data

				for (const [modelId, model] of Object.entries(rawModels)) {
					models[modelId] = {
						maxTokens: model.maxTokens ? parseInt(model.maxTokens) : undefined,
						contextWindow: model.contextWindow ? parseInt(model.contextWindow) : 0,
						supportsImages: model.supportsImages ?? false,
						supportsPromptCache: model.supportsPromptCaching ?? false,
						supportsComputerUse: model.supportsComputerUse ?? false,
						inputPrice: model.inputTokenPrice ? parseFloat(model.inputTokenPrice) : undefined,
						outputPrice: model.outputTokenPrice ? parseFloat(model.outputTokenPrice) : undefined,
						cacheWritesPrice: model.cacheWritePrice ? parseFloat(model.cacheWritePrice) : undefined,
						cacheReadsPrice: model.cacheReadPrice ? parseFloat(model.cacheReadPrice) : undefined,
					}
				}
			}
			await fs.writeFile(unboundModelsFilePath, JSON.stringify(models))
		} catch (error) {
			this.outputChannel.appendLine(
				`Error fetching Unbound models: ${JSON.stringify(error, Object.getOwnPropertyNames(error), 2)}`,
			)
		}

		await this.postMessageToWebview({ type: "unboundModels", unboundModels: models })
		return models
	}

	// Task history

	async getTaskWithId(id: string): Promise<{
		historyItem: HistoryItem
		taskDirPath: string
		apiConversationHistoryFilePath: string
		uiMessagesFilePath: string
		apiConversationHistory: Anthropic.MessageParam[]
	}> {
		const history = ((await this.getGlobalState("taskHistory")) as HistoryItem[] | undefined) || []
		const historyItem = history.find((item) => item.id === id)
		if (historyItem) {
			const taskDirPath = path.join(this.context.globalStorageUri.fsPath, "tasks", id)
			const apiConversationHistoryFilePath = path.join(taskDirPath, GlobalFileNames.apiConversationHistory)
			const uiMessagesFilePath = path.join(taskDirPath, GlobalFileNames.uiMessages)
			const fileExists = await fileExistsAtPath(apiConversationHistoryFilePath)
			if (fileExists) {
				const apiConversationHistory = JSON.parse(await fs.readFile(apiConversationHistoryFilePath, "utf8"))
				return {
					historyItem,
					taskDirPath,
					apiConversationHistoryFilePath,
					uiMessagesFilePath,
					apiConversationHistory,
				}
			}
		}
		// if we tried to get a task that doesn't exist, remove it from state
		// FIXME: this seems to happen sometimes when the json file doesnt save to disk for some reason
		await this.deleteTaskFromState(id)
		throw new Error("Task not found")
	}

	async showTaskWithId(id: string) {
		if (id !== this.cline?.taskId) {
			// non-current task
			const { historyItem } = await this.getTaskWithId(id)
			await this.initClineWithHistoryItem(historyItem) // clears existing task
		}
		await this.postMessageToWebview({ type: "action", action: "chatButtonClicked" })
	}

	async exportTaskWithId(id: string) {
		const { historyItem, apiConversationHistory } = await this.getTaskWithId(id)
		await downloadTask(historyItem.ts, apiConversationHistory)
	}

	async deleteTaskWithId(id: string) {
		if (id === this.cline?.taskId) {
			await this.clearTask()
		}

		const { taskDirPath, apiConversationHistoryFilePath, uiMessagesFilePath } = await this.getTaskWithId(id)

		await this.deleteTaskFromState(id)

		// Delete the task files.
		const apiConversationHistoryFileExists = await fileExistsAtPath(apiConversationHistoryFilePath)

		if (apiConversationHistoryFileExists) {
			await fs.unlink(apiConversationHistoryFilePath)
		}

		const uiMessagesFileExists = await fileExistsAtPath(uiMessagesFilePath)

		if (uiMessagesFileExists) {
			await fs.unlink(uiMessagesFilePath)
		}

		const legacyMessagesFilePath = path.join(taskDirPath, "claude_messages.json")

		if (await fileExistsAtPath(legacyMessagesFilePath)) {
			await fs.unlink(legacyMessagesFilePath)
		}

		const { checkpointsEnabled } = await this.getState()
		const baseDir = vscode.workspace.workspaceFolders?.map((folder) => folder.uri.fsPath).at(0)

		// Delete checkpoints branch.
		if (checkpointsEnabled && baseDir) {
			const branchSummary = await simpleGit(baseDir)
				.branch(["-D", `roo-code-checkpoints-${id}`])
				.catch(() => undefined)

			if (branchSummary) {
				console.log(`[deleteTaskWithId${id}] deleted checkpoints branch`)
			}
		}

		// Delete checkpoints directory
		const checkpointsDir = path.join(taskDirPath, "checkpoints")

		if (await fileExistsAtPath(checkpointsDir)) {
			try {
				await fs.rm(checkpointsDir, { recursive: true, force: true })
				console.log(`[deleteTaskWithId${id}] removed checkpoints repo`)
			} catch (error) {
				console.error(
					`[deleteTaskWithId${id}] failed to remove checkpoints repo: ${error instanceof Error ? error.message : String(error)}`,
				)
			}
		}

		// Succeeds if the dir is empty.
		await fs.rmdir(taskDirPath)
	}

	async deleteTaskFromState(id: string) {
		// Remove the task from history
		const taskHistory = ((await this.getGlobalState("taskHistory")) as HistoryItem[]) || []
		const updatedTaskHistory = taskHistory.filter((task) => task.id !== id)
		await this.updateGlobalState("taskHistory", updatedTaskHistory)

		// Notify the webview that the task has been deleted
		await this.postStateToWebview()
	}

	async postStateToWebview() {
		const state = await this.getStateToPostToWebview()
		this.postMessageToWebview({ type: "state", state })
	}

	async getStateToPostToWebview() {
		const {
			apiConfiguration,
			lastShownAnnouncementId,
			customInstructions,
			alwaysAllowReadOnly,
			alwaysAllowWrite,
			alwaysAllowExecute,
			alwaysAllowBrowser,
			alwaysAllowMcp,
			alwaysAllowModeSwitch,
			soundEnabled,
			diffEnabled,
			checkpointsEnabled,
			taskHistory,
			soundVolume,
			browserViewportSize,
			screenshotQuality,
			preferredLanguage,
			writeDelayMs,
			terminalOutputLineLimit,
			fuzzyMatchThreshold,
			mcpEnabled,
			enableMcpServerCreation,
			alwaysApproveResubmit,
			requestDelaySeconds,
			rateLimitSeconds,
			currentApiConfigName,
			listApiConfigMeta,
			mode,
			customModePrompts,
			customSupportPrompts,
			enhancementApiConfigId,
			autoApprovalEnabled,
			experiments,
			maxOpenTabsContext,
		} = await this.getState()

		const allowedCommands = vscode.workspace.getConfiguration("roo-cline").get<string[]>("allowedCommands") || []

		return {
			version: this.context.extension?.packageJSON?.version ?? "",
			apiConfiguration,
			customInstructions,
			alwaysAllowReadOnly: alwaysAllowReadOnly ?? false,
			alwaysAllowWrite: alwaysAllowWrite ?? false,
			alwaysAllowExecute: alwaysAllowExecute ?? false,
			alwaysAllowBrowser: alwaysAllowBrowser ?? false,
			alwaysAllowMcp: alwaysAllowMcp ?? false,
			alwaysAllowModeSwitch: alwaysAllowModeSwitch ?? false,
			uriScheme: vscode.env.uriScheme,
			currentTaskItem: this.cline?.taskId
				? (taskHistory || []).find((item) => item.id === this.cline?.taskId)
				: undefined,
			clineMessages: this.cline?.clineMessages || [],
			taskHistory: (taskHistory || [])
				.filter((item: HistoryItem) => item.ts && item.task)
				.sort((a: HistoryItem, b: HistoryItem) => b.ts - a.ts),
			soundEnabled: soundEnabled ?? false,
			diffEnabled: diffEnabled ?? true,
			checkpointsEnabled: checkpointsEnabled ?? false,
			shouldShowAnnouncement: lastShownAnnouncementId !== this.latestAnnouncementId,
			allowedCommands,
			soundVolume: soundVolume ?? 0.5,
			browserViewportSize: browserViewportSize ?? "900x600",
			screenshotQuality: screenshotQuality ?? 75,
			preferredLanguage: preferredLanguage ?? "English",
			writeDelayMs: writeDelayMs ?? 1000,
			terminalOutputLineLimit: terminalOutputLineLimit ?? 500,
			fuzzyMatchThreshold: fuzzyMatchThreshold ?? 1.0,
			mcpEnabled: mcpEnabled ?? true,
			enableMcpServerCreation: enableMcpServerCreation ?? true,
			alwaysApproveResubmit: alwaysApproveResubmit ?? false,
			requestDelaySeconds: requestDelaySeconds ?? 10,
			rateLimitSeconds: rateLimitSeconds ?? 0,
			currentApiConfigName: currentApiConfigName ?? "default",
			listApiConfigMeta: listApiConfigMeta ?? [],
			mode: mode ?? defaultModeSlug,
			customModePrompts: customModePrompts ?? {},
			customSupportPrompts: customSupportPrompts ?? {},
			enhancementApiConfigId,
			autoApprovalEnabled: autoApprovalEnabled ?? false,
			customModes: await this.customModesManager.getCustomModes(),
			experiments: experiments ?? experimentDefault,
			mcpServers: this.mcpHub?.getAllServers() ?? [],
			maxOpenTabsContext: maxOpenTabsContext ?? 20,
		}
	}

	async clearTask() {
		this.cline?.abortTask()
		this.cline = undefined // removes reference to it, so once promises end it will be garbage collected
	}

	// Caching mechanism to keep track of webview messages + API conversation history per provider instance

	/*
	Now that we use retainContextWhenHidden, we don't have to store a cache of cline messages in the user's state, but we could to reduce memory footprint in long conversations.

	- We have to be careful of what state is shared between ClineProvider instances since there could be multiple instances of the extension running at once. For example when we cached cline messages using the same key, two instances of the extension could end up using the same key and overwriting each other's messages.
	- Some state does need to be shared between the instances, i.e. the API key--however there doesn't seem to be a good way to notfy the other instances that the API key has changed.

	We need to use a unique identifier for each ClineProvider instance's message cache since we could be running several instances of the extension outside of just the sidebar i.e. in editor panels.

	// conversation history to send in API requests

	/*
	It seems that some API messages do not comply with vscode state requirements. Either the Anthropic library is manipulating these values somehow in the backend in a way thats creating cyclic references, or the API returns a function or a Symbol as part of the message content.
	VSCode docs about state: "The value must be JSON-stringifyable ... value — A value. MUST not contain cyclic references."
	For now we'll store the conversation history in memory, and if we need to store in state directly we'd need to do a manual conversion to ensure proper json stringification.
	*/

	// getApiConversationHistory(): Anthropic.MessageParam[] {
	// 	// const history = (await this.getGlobalState(
	// 	// 	this.getApiConversationHistoryStateKey()
	// 	// )) as Anthropic.MessageParam[]
	// 	// return history || []
	// 	return this.apiConversationHistory
	// }

	// setApiConversationHistory(history: Anthropic.MessageParam[] | undefined) {
	// 	// await this.updateGlobalState(this.getApiConversationHistoryStateKey(), history)
	// 	this.apiConversationHistory = history || []
	// }

	// addMessageToApiConversationHistory(message: Anthropic.MessageParam): Anthropic.MessageParam[] {
	// 	// const history = await this.getApiConversationHistory()
	// 	// history.push(message)
	// 	// await this.setApiConversationHistory(history)
	// 	// return history
	// 	this.apiConversationHistory.push(message)
	// 	return this.apiConversationHistory
	// }

	/*
	Storage
	https://dev.to/kompotkot/how-to-use-secretstorage-in-your-vscode-extensions-2hco
	https://www.eliostruyf.com/devhack-code-extension-storage-options/
	*/

	async getState() {
		const [
			storedApiProvider,
			apiModelId,
			apiKey,
			glamaApiKey,
			glamaModelId,
			glamaModelInfo,
			openRouterApiKey,
			awsAccessKey,
			awsSecretKey,
			awsSessionToken,
			awsRegion,
			awsUseCrossRegionInference,
			awsProfile,
			awsUseProfile,
			vertexProjectId,
			vertexRegion,
			openAiBaseUrl,
			openAiApiKey,
			openAiModelId,
			openAiCustomModelInfo,
			openAiUseAzure,
			ollamaModelId,
			ollamaBaseUrl,
			lmStudioModelId,
			lmStudioBaseUrl,
			anthropicBaseUrl,
			geminiApiKey,
			openAiNativeApiKey,
			deepSeekApiKey,
			mistralApiKey,
			mistralCodestralUrl,
			azureApiVersion,
			openAiStreamingEnabled,
			openRouterModelId,
			openRouterModelInfo,
			openRouterBaseUrl,
			openRouterUseMiddleOutTransform,
			lastShownAnnouncementId,
			customInstructions,
			alwaysAllowReadOnly,
			alwaysAllowWrite,
			alwaysAllowExecute,
			alwaysAllowBrowser,
			alwaysAllowMcp,
			alwaysAllowModeSwitch,
			taskHistory,
			allowedCommands,
			soundEnabled,
			diffEnabled,
			checkpointsEnabled,
			soundVolume,
			browserViewportSize,
			fuzzyMatchThreshold,
			preferredLanguage,
			writeDelayMs,
			screenshotQuality,
			terminalOutputLineLimit,
			mcpEnabled,
			enableMcpServerCreation,
			alwaysApproveResubmit,
			requestDelaySeconds,
			rateLimitSeconds,
			currentApiConfigName,
			listApiConfigMeta,
			vsCodeLmModelSelector,
			mode,
			modeApiConfigs,
			customModePrompts,
			customSupportPrompts,
			enhancementApiConfigId,
			autoApprovalEnabled,
			customModes,
			experiments,
			unboundApiKey,
			unboundModelId,
			unboundModelInfo,
			requestyApiKey,
			requestyModelId,
			requestyModelInfo,
			modelTemperature,
			maxOpenTabsContext,
		] = await Promise.all([
			this.getGlobalState("apiProvider") as Promise<ApiProvider | undefined>,
			this.getGlobalState("apiModelId") as Promise<string | undefined>,
			this.getSecret("apiKey") as Promise<string | undefined>,
			this.getSecret("glamaApiKey") as Promise<string | undefined>,
			this.getGlobalState("glamaModelId") as Promise<string | undefined>,
			this.getGlobalState("glamaModelInfo") as Promise<ModelInfo | undefined>,
			this.getSecret("openRouterApiKey") as Promise<string | undefined>,
			this.getSecret("awsAccessKey") as Promise<string | undefined>,
			this.getSecret("awsSecretKey") as Promise<string | undefined>,
			this.getSecret("awsSessionToken") as Promise<string | undefined>,
			this.getGlobalState("awsRegion") as Promise<string | undefined>,
			this.getGlobalState("awsUseCrossRegionInference") as Promise<boolean | undefined>,
			this.getGlobalState("awsProfile") as Promise<string | undefined>,
			this.getGlobalState("awsUseProfile") as Promise<boolean | undefined>,
			this.getGlobalState("vertexProjectId") as Promise<string | undefined>,
			this.getGlobalState("vertexRegion") as Promise<string | undefined>,
			this.getGlobalState("openAiBaseUrl") as Promise<string | undefined>,
			this.getSecret("openAiApiKey") as Promise<string | undefined>,
			this.getGlobalState("openAiModelId") as Promise<string | undefined>,
			this.getGlobalState("openAiCustomModelInfo") as Promise<ModelInfo | undefined>,
			this.getGlobalState("openAiUseAzure") as Promise<boolean | undefined>,
			this.getGlobalState("ollamaModelId") as Promise<string | undefined>,
			this.getGlobalState("ollamaBaseUrl") as Promise<string | undefined>,
			this.getGlobalState("lmStudioModelId") as Promise<string | undefined>,
			this.getGlobalState("lmStudioBaseUrl") as Promise<string | undefined>,
			this.getGlobalState("anthropicBaseUrl") as Promise<string | undefined>,
			this.getSecret("geminiApiKey") as Promise<string | undefined>,
			this.getSecret("openAiNativeApiKey") as Promise<string | undefined>,
			this.getSecret("deepSeekApiKey") as Promise<string | undefined>,
			this.getSecret("mistralApiKey") as Promise<string | undefined>,
			this.getGlobalState("mistralCodestralUrl") as Promise<string | undefined>,
			this.getGlobalState("azureApiVersion") as Promise<string | undefined>,
			this.getGlobalState("openAiStreamingEnabled") as Promise<boolean | undefined>,
			this.getGlobalState("openRouterModelId") as Promise<string | undefined>,
			this.getGlobalState("openRouterModelInfo") as Promise<ModelInfo | undefined>,
			this.getGlobalState("openRouterBaseUrl") as Promise<string | undefined>,
			this.getGlobalState("openRouterUseMiddleOutTransform") as Promise<boolean | undefined>,
			this.getGlobalState("lastShownAnnouncementId") as Promise<string | undefined>,
			this.getGlobalState("customInstructions") as Promise<string | undefined>,
			this.getGlobalState("alwaysAllowReadOnly") as Promise<boolean | undefined>,
			this.getGlobalState("alwaysAllowWrite") as Promise<boolean | undefined>,
			this.getGlobalState("alwaysAllowExecute") as Promise<boolean | undefined>,
			this.getGlobalState("alwaysAllowBrowser") as Promise<boolean | undefined>,
			this.getGlobalState("alwaysAllowMcp") as Promise<boolean | undefined>,
			this.getGlobalState("alwaysAllowModeSwitch") as Promise<boolean | undefined>,
			this.getGlobalState("taskHistory") as Promise<HistoryItem[] | undefined>,
			this.getGlobalState("allowedCommands") as Promise<string[] | undefined>,
			this.getGlobalState("soundEnabled") as Promise<boolean | undefined>,
			this.getGlobalState("diffEnabled") as Promise<boolean | undefined>,
			this.getGlobalState("checkpointsEnabled") as Promise<boolean | undefined>,
			this.getGlobalState("soundVolume") as Promise<number | undefined>,
			this.getGlobalState("browserViewportSize") as Promise<string | undefined>,
			this.getGlobalState("fuzzyMatchThreshold") as Promise<number | undefined>,
			this.getGlobalState("preferredLanguage") as Promise<string | undefined>,
			this.getGlobalState("writeDelayMs") as Promise<number | undefined>,
			this.getGlobalState("screenshotQuality") as Promise<number | undefined>,
			this.getGlobalState("terminalOutputLineLimit") as Promise<number | undefined>,
			this.getGlobalState("mcpEnabled") as Promise<boolean | undefined>,
			this.getGlobalState("enableMcpServerCreation") as Promise<boolean | undefined>,
			this.getGlobalState("alwaysApproveResubmit") as Promise<boolean | undefined>,
			this.getGlobalState("requestDelaySeconds") as Promise<number | undefined>,
			this.getGlobalState("rateLimitSeconds") as Promise<number | undefined>,
			this.getGlobalState("currentApiConfigName") as Promise<string | undefined>,
			this.getGlobalState("listApiConfigMeta") as Promise<ApiConfigMeta[] | undefined>,
			this.getGlobalState("vsCodeLmModelSelector") as Promise<vscode.LanguageModelChatSelector | undefined>,
			this.getGlobalState("mode") as Promise<Mode | undefined>,
			this.getGlobalState("modeApiConfigs") as Promise<Record<Mode, string> | undefined>,
			this.getGlobalState("customModePrompts") as Promise<CustomModePrompts | undefined>,
			this.getGlobalState("customSupportPrompts") as Promise<CustomSupportPrompts | undefined>,
			this.getGlobalState("enhancementApiConfigId") as Promise<string | undefined>,
			this.getGlobalState("autoApprovalEnabled") as Promise<boolean | undefined>,
			this.customModesManager.getCustomModes(),
			this.getGlobalState("experiments") as Promise<Record<ExperimentId, boolean> | undefined>,
			this.getSecret("unboundApiKey") as Promise<string | undefined>,
			this.getGlobalState("unboundModelId") as Promise<string | undefined>,
			this.getGlobalState("unboundModelInfo") as Promise<ModelInfo | undefined>,
			this.getSecret("requestyApiKey") as Promise<string | undefined>,
			this.getGlobalState("requestyModelId") as Promise<string | undefined>,
			this.getGlobalState("requestyModelInfo") as Promise<ModelInfo | undefined>,
			this.getGlobalState("modelTemperature") as Promise<number | undefined>,
			this.getGlobalState("maxOpenTabsContext") as Promise<number | undefined>,
		])

		let apiProvider: ApiProvider
		if (storedApiProvider) {
			apiProvider = storedApiProvider
		} else {
			// Either new user or legacy user that doesn't have the apiProvider stored in state
			// (If they're using OpenRouter or Bedrock, then apiProvider state will exist)
			if (apiKey) {
				apiProvider = "anthropic"
			} else {
				// New users should default to openrouter
				apiProvider = "openrouter"
			}
		}

		return {
			apiConfiguration: {
				apiProvider,
				apiModelId,
				apiKey,
				glamaApiKey,
				glamaModelId,
				glamaModelInfo,
				openRouterApiKey,
				awsAccessKey,
				awsSecretKey,
				awsSessionToken,
				awsRegion,
				awsUseCrossRegionInference,
				awsProfile,
				awsUseProfile,
				vertexProjectId,
				vertexRegion,
				openAiBaseUrl,
				openAiApiKey,
				openAiModelId,
				openAiCustomModelInfo,
				openAiUseAzure,
				ollamaModelId,
				ollamaBaseUrl,
				lmStudioModelId,
				lmStudioBaseUrl,
				anthropicBaseUrl,
				geminiApiKey,
				openAiNativeApiKey,
				deepSeekApiKey,
				mistralApiKey,
				mistralCodestralUrl,
				azureApiVersion,
				openAiStreamingEnabled,
				openRouterModelId,
				openRouterModelInfo,
				openRouterBaseUrl,
				openRouterUseMiddleOutTransform,
				vsCodeLmModelSelector,
				unboundApiKey,
				unboundModelId,
				unboundModelInfo,
				requestyApiKey,
				requestyModelId,
				requestyModelInfo,
				modelTemperature,
			},
			lastShownAnnouncementId,
			customInstructions,
			alwaysAllowReadOnly: alwaysAllowReadOnly ?? false,
			alwaysAllowWrite: alwaysAllowWrite ?? false,
			alwaysAllowExecute: alwaysAllowExecute ?? false,
			alwaysAllowBrowser: alwaysAllowBrowser ?? false,
			alwaysAllowMcp: alwaysAllowMcp ?? false,
			alwaysAllowModeSwitch: alwaysAllowModeSwitch ?? false,
			taskHistory,
			allowedCommands,
			soundEnabled: soundEnabled ?? false,
			diffEnabled: diffEnabled ?? true,
			checkpointsEnabled: checkpointsEnabled ?? false,
			soundVolume,
			browserViewportSize: browserViewportSize ?? "900x600",
			screenshotQuality: screenshotQuality ?? 75,
			fuzzyMatchThreshold: fuzzyMatchThreshold ?? 1.0,
			writeDelayMs: writeDelayMs ?? 1000,
			terminalOutputLineLimit: terminalOutputLineLimit ?? 500,
			mode: mode ?? defaultModeSlug,
			preferredLanguage:
				preferredLanguage ??
				(() => {
					// Get VSCode's locale setting
					const vscodeLang = vscode.env.language
					// Map VSCode locale to our supported languages
					const langMap: { [key: string]: string } = {
						en: "English",
						ar: "Arabic",
						"pt-br": "Brazilian Portuguese",
						cs: "Czech",
						fr: "French",
						de: "German",
						hi: "Hindi",
						hu: "Hungarian",
						it: "Italian",
						ja: "Japanese",
						ko: "Korean",
						pl: "Polish",
						pt: "Portuguese",
						ru: "Russian",
						"zh-cn": "Simplified Chinese",
						es: "Spanish",
						"zh-tw": "Traditional Chinese",
						tr: "Turkish",
					}
					// Return mapped language or default to English
					return langMap[vscodeLang.split("-")[0]] ?? "English"
				})(),
			mcpEnabled: mcpEnabled ?? true,
			enableMcpServerCreation: enableMcpServerCreation ?? true,
			alwaysApproveResubmit: alwaysApproveResubmit ?? false,
			requestDelaySeconds: Math.max(5, requestDelaySeconds ?? 10),
			rateLimitSeconds: rateLimitSeconds ?? 0,
			currentApiConfigName: currentApiConfigName ?? "default",
			listApiConfigMeta: listApiConfigMeta ?? [],
			modeApiConfigs: modeApiConfigs ?? ({} as Record<Mode, string>),
			customModePrompts: customModePrompts ?? {},
			customSupportPrompts: customSupportPrompts ?? {},
			enhancementApiConfigId,
			experiments: experiments ?? experimentDefault,
			autoApprovalEnabled: autoApprovalEnabled ?? false,
			customModes,
			maxOpenTabsContext: maxOpenTabsContext ?? 20,
		}
	}

	async updateTaskHistory(item: HistoryItem): Promise<HistoryItem[]> {
		const history = ((await this.getGlobalState("taskHistory")) as HistoryItem[] | undefined) || []
		const existingItemIndex = history.findIndex((h) => h.id === item.id)

		if (existingItemIndex !== -1) {
			history[existingItemIndex] = item
		} else {
			history.push(item)
		}
		await this.updateGlobalState("taskHistory", history)
		return history
	}

	// global

	async updateGlobalState(key: GlobalStateKey, value: any) {
		await this.context.globalState.update(key, value)
	}

	async getGlobalState(key: GlobalStateKey) {
		return await this.context.globalState.get(key)
	}

	// workspace

	private async updateWorkspaceState(key: string, value: any) {
		await this.context.workspaceState.update(key, value)
	}

	private async getWorkspaceState(key: string) {
		return await this.context.workspaceState.get(key)
	}

	// private async clearState() {
	// 	this.context.workspaceState.keys().forEach((key) => {
	// 		this.context.workspaceState.update(key, undefined)
	// 	})
	// 	this.context.globalState.keys().forEach((key) => {
	// 		this.context.globalState.update(key, undefined)
	// 	})
	// 	this.context.secrets.delete("apiKey")
	// }

	// secrets

	public async storeSecret(key: SecretKey, value?: string) {
		if (value) {
			await this.context.secrets.store(key, value)
		} else {
			await this.context.secrets.delete(key)
		}
	}

	private async getSecret(key: SecretKey) {
		return await this.context.secrets.get(key)
	}

	// dev

	async resetState() {
		const answer = await vscode.window.showInformationMessage(
			"Are you sure you want to reset all state and secret storage in the extension? This cannot be undone.",
			{ modal: true },
			"Yes",
		)

		if (answer !== "Yes") {
			return
		}

		for (const key of this.context.globalState.keys()) {
			await this.context.globalState.update(key, undefined)
		}
		const secretKeys: SecretKey[] = [
			"apiKey",
			"glamaApiKey",
			"openRouterApiKey",
			"awsAccessKey",
			"awsSecretKey",
			"awsSessionToken",
			"openAiApiKey",
			"geminiApiKey",
			"openAiNativeApiKey",
			"deepSeekApiKey",
			"mistralApiKey",
			"unboundApiKey",
			"requestyApiKey",
		]
		for (const key of secretKeys) {
			await this.storeSecret(key, undefined)
		}
		await this.configManager.resetAllConfigs()
		await this.customModesManager.resetCustomModes()
		if (this.cline) {
			this.cline.abortTask()
			this.cline = undefined
		}
		await this.postStateToWebview()
		await this.postMessageToWebview({ type: "action", action: "chatButtonClicked" })
	}

	// logging

	public log(message: string) {
		this.outputChannel.appendLine(message)
	}

	// integration tests

	get viewLaunched() {
		return this.isViewLaunched
	}

	get messages() {
		return this.cline?.clineMessages || []
	}

	// Add public getter
	public getMcpHub(): McpHub | undefined {
		return this.mcpHub
	}
}<|MERGE_RESOLUTION|>--- conflicted
+++ resolved
@@ -127,11 +127,8 @@
 	| "requestyModelInfo"
 	| "unboundModelInfo"
 	| "modelTemperature"
-<<<<<<< HEAD
 	| "mistralCodestralUrl"
-=======
 	| "maxOpenTabsContext"
->>>>>>> c815ea72
 
 export const GlobalFileNames = {
 	apiConversationHistory: "api_conversation_history.json",
