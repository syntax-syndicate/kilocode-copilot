--- conflicted
+++ resolved
@@ -12,12 +12,7 @@
 	AskFinishSubTaskApproval,
 } from "../../shared/tools"
 import { formatResponse } from "../prompts/responses"
-<<<<<<< HEAD
-import Anthropic from "@anthropic-ai/sdk"
-=======
-import { telemetryService } from "../../services/telemetry/TelemetryService"
 import { executeCommand } from "./executeCommandTool"
->>>>>>> 7f026f5c
 
 export async function attemptCompletionTool(
 	cline: Cline,
@@ -49,12 +44,7 @@
 					// we have command string, which means we have the result as well, so finish it (doesnt have to exist yet)
 					await cline.say("completion_result", removeClosingTag("result", result), undefined, false)
 
-<<<<<<< HEAD
-					cline.emit("taskCompleted", cline.taskId, cline.getTokenUsage())
-=======
-					telemetryService.captureTaskCompleted(cline.taskId)
 					cline.emit("taskCompleted", cline.taskId, cline.getTokenUsage(), cline.getToolUsage())
->>>>>>> 7f026f5c
 
 					await cline.ask("command", removeClosingTag("command", command), block.partial).catch(() => {})
 				}
@@ -79,12 +69,7 @@
 				if (lastMessage && lastMessage.ask !== "command") {
 					// Haven't sent a command message yet so first send completion_result then command.
 					await cline.say("completion_result", result, undefined, false)
-<<<<<<< HEAD
-					cline.emit("taskCompleted", cline.taskId, cline.getTokenUsage())
-=======
-					telemetryService.captureTaskCompleted(cline.taskId)
 					cline.emit("taskCompleted", cline.taskId, cline.getTokenUsage(), cline.getToolUsage())
->>>>>>> 7f026f5c
 				}
 
 				// Complete command message.
@@ -106,12 +91,7 @@
 				commandResult = execCommandResult
 			} else {
 				await cline.say("completion_result", result, undefined, false)
-<<<<<<< HEAD
-				cline.emit("taskCompleted", cline.taskId, cline.getTokenUsage())
-=======
-				telemetryService.captureTaskCompleted(cline.taskId)
 				cline.emit("taskCompleted", cline.taskId, cline.getTokenUsage(), cline.getToolUsage())
->>>>>>> 7f026f5c
 			}
 
 			if (cline.parentTask) {
