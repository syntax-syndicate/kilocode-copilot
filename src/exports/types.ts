--- conflicted
+++ resolved
@@ -328,11 +328,7 @@
 				| "mistake_limit_reached"
 				| "browser_action_launch"
 				| "use_mcp_server"
-<<<<<<< HEAD
-				| "finishTask"
 				| "payment_required_prompt"
-=======
->>>>>>> 936712b2
 		  )
 		| undefined
 	say?:
@@ -412,11 +408,7 @@
 							| "mistake_limit_reached"
 							| "browser_action_launch"
 							| "use_mcp_server"
-<<<<<<< HEAD
-							| "finishTask"
 							| "payment_required_prompt"
-=======
->>>>>>> 936712b2
 					  )
 					| undefined
 				say?:
