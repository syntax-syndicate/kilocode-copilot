import * as vscode from "vscode"
import delay from "delay"

import { ClineProvider } from "../core/webview/ClineProvider"

/**
 * Helper to get the visible ClineProvider instance or log if not found.
 */
export function getVisibleProviderOrLog(outputChannel: vscode.OutputChannel): ClineProvider | undefined {
	const visibleProvider = ClineProvider.getVisibleInstance()
	if (!visibleProvider) {
		outputChannel.appendLine("Cannot find any visible Cline instances.")
		return undefined
	}
	return visibleProvider
}

import { registerHumanRelayCallback, unregisterHumanRelayCallback, handleHumanRelayResponse } from "./humanRelay"
import { handleNewTask } from "./handleTask"

// Store panel references in both modes
let sidebarPanel: vscode.WebviewView | undefined = undefined
let tabPanel: vscode.WebviewPanel | undefined = undefined

/**
 * Get the currently active panel
 * @returns WebviewPanel或WebviewView
 */
export function getPanel(): vscode.WebviewPanel | vscode.WebviewView | undefined {
	return tabPanel || sidebarPanel
}

/**
 * Set panel references
 */
export function setPanel(
	newPanel: vscode.WebviewPanel | vscode.WebviewView | undefined,
	type: "sidebar" | "tab",
): void {
	if (type === "sidebar") {
		sidebarPanel = newPanel as vscode.WebviewView
		tabPanel = undefined
	} else {
		tabPanel = newPanel as vscode.WebviewPanel
		sidebarPanel = undefined
	}
}

export type RegisterCommandOptions = {
	context: vscode.ExtensionContext
	outputChannel: vscode.OutputChannel
	provider: ClineProvider
}

export const registerCommands = (options: RegisterCommandOptions) => {
	const { context, outputChannel } = options

	for (const [command, callback] of Object.entries(getCommandsMap(options))) {
		context.subscriptions.push(vscode.commands.registerCommand(command, callback))
	}
}

const getCommandsMap = ({ context, outputChannel, provider }: RegisterCommandOptions) => {
	return {
<<<<<<< HEAD
		"kilo-code.activationCompleted": () => {},
		"kilo-code.plusButtonClicked": async () => {
			await provider.removeClineFromStack()
			await provider.postStateToWebview()
			await provider.postMessageToWebview({ type: "action", action: "chatButtonClicked" })
		},
		"kilo-code.mcpButtonClicked": () => {
			provider.postMessageToWebview({ type: "action", action: "mcpButtonClicked" })
		},
		"kilo-code.promptsButtonClicked": () => {
			provider.postMessageToWebview({ type: "action", action: "promptsButtonClicked" })
		},
		"kilo-code.popoutButtonClicked": () => openClineInNewTab({ context, outputChannel }),
		"kilo-code.openInNewTab": () => openClineInNewTab({ context, outputChannel }),
		"kilo-code.settingsButtonClicked": () => {
			provider.postMessageToWebview({ type: "action", action: "settingsButtonClicked" })
		},
		"kilo-code.historyButtonClicked": () => {
			provider.postMessageToWebview({ type: "action", action: "historyButtonClicked" })
=======
		"roo-cline.activationCompleted": () => {},
		"roo-cline.plusButtonClicked": async () => {
			const visibleProvider = getVisibleProviderOrLog(outputChannel)
			if (!visibleProvider) return
			await visibleProvider.removeClineFromStack()
			await visibleProvider.postStateToWebview()
			await visibleProvider.postMessageToWebview({ type: "action", action: "chatButtonClicked" })
		},
		"roo-cline.mcpButtonClicked": () => {
			const visibleProvider = getVisibleProviderOrLog(outputChannel)
			if (!visibleProvider) return
			visibleProvider.postMessageToWebview({ type: "action", action: "mcpButtonClicked" })
		},
		"roo-cline.promptsButtonClicked": () => {
			const visibleProvider = getVisibleProviderOrLog(outputChannel)
			if (!visibleProvider) return
			visibleProvider.postMessageToWebview({ type: "action", action: "promptsButtonClicked" })
		},
		"roo-cline.popoutButtonClicked": () => openClineInNewTab({ context, outputChannel }),
		"roo-cline.openInNewTab": () => openClineInNewTab({ context, outputChannel }),
		"roo-cline.settingsButtonClicked": () => {
			const visibleProvider = getVisibleProviderOrLog(outputChannel)
			if (!visibleProvider) return
			visibleProvider.postMessageToWebview({ type: "action", action: "settingsButtonClicked" })
		},
		"roo-cline.historyButtonClicked": () => {
			const visibleProvider = getVisibleProviderOrLog(outputChannel)
			if (!visibleProvider) return
			visibleProvider.postMessageToWebview({ type: "action", action: "historyButtonClicked" })
>>>>>>> 3d3c97e5
		},
		"kilo-code.helpButtonClicked": () => {
			vscode.env.openExternal(vscode.Uri.parse("https://docs.kilocode.ai"))
		},
		"kilo-code.showHumanRelayDialog": (params: { requestId: string; promptText: string }) => {
			const panel = getPanel()

			if (panel) {
				panel?.webview.postMessage({
					type: "showHumanRelayDialog",
					requestId: params.requestId,
					promptText: params.promptText,
				})
			}
		},
		"kilo-code.registerHumanRelayCallback": registerHumanRelayCallback,
		"kilo-code.unregisterHumanRelayCallback": unregisterHumanRelayCallback,
		"kilo-code.handleHumanRelayResponse": handleHumanRelayResponse,
		"kilo-code.newTask": handleNewTask,
		"kilo-code.setCustomStoragePath": async () => {
			const { promptForCustomStoragePath } = await import("../shared/storagePathManager")
			await promptForCustomStoragePath()
		},
	}
}

<<<<<<< HEAD
const openClineInNewTab = async ({ context, outputChannel }: Omit<RegisterCommandOptions, "provider">) => {
	outputChannel.appendLine("Opening Kilo Code in new tab")

=======
export const openClineInNewTab = async ({ context, outputChannel }: Omit<RegisterCommandOptions, "provider">) => {
>>>>>>> 3d3c97e5
	// (This example uses webviewProvider activation event which is necessary to
	// deserialize cached webview, but since we use retainContextWhenHidden, we
	// don't need to use that event).
	// https://github.com/microsoft/vscode-extension-samples/blob/main/webview-sample/src/extension.ts
	const tabProvider = new ClineProvider(context, outputChannel, "editor")
	const lastCol = Math.max(...vscode.window.visibleTextEditors.map((editor) => editor.viewColumn || 0))

	// Check if there are any visible text editors, otherwise open a new group
	// to the right.
	const hasVisibleEditors = vscode.window.visibleTextEditors.length > 0

	if (!hasVisibleEditors) {
		await vscode.commands.executeCommand("workbench.action.newGroupRight")
	}

	const targetCol = hasVisibleEditors ? Math.max(lastCol + 1, 1) : vscode.ViewColumn.Two

	const newPanel = vscode.window.createWebviewPanel(ClineProvider.tabPanelId, "Kilo Code", targetCol, {
		enableScripts: true,
		retainContextWhenHidden: true,
		localResourceRoots: [context.extensionUri],
	})

	// Save as tab type panel.
	setPanel(newPanel, "tab")

	// TODO: Use better svg icon with light and dark variants (see
	// https://stackoverflow.com/questions/58365687/vscode-extension-iconpath).
	newPanel.iconPath = {
		light: vscode.Uri.joinPath(context.extensionUri, "assets", "icons", "kilo.png"),
		dark: vscode.Uri.joinPath(context.extensionUri, "assets", "icons", "kilo.png"),
	}

	await tabProvider.resolveWebviewView(newPanel)

	// Handle panel closing events.
	newPanel.onDidDispose(() => {
		setPanel(undefined, "tab")
	})

	// Lock the editor group so clicking on files doesn't open them over the panel.
	await delay(100)
	await vscode.commands.executeCommand("workbench.action.lockEditorGroup")

	return tabProvider
}<|MERGE_RESOLUTION|>--- conflicted
+++ resolved
@@ -62,60 +62,38 @@
 
 const getCommandsMap = ({ context, outputChannel, provider }: RegisterCommandOptions) => {
 	return {
-<<<<<<< HEAD
 		"kilo-code.activationCompleted": () => {},
 		"kilo-code.plusButtonClicked": async () => {
-			await provider.removeClineFromStack()
-			await provider.postStateToWebview()
-			await provider.postMessageToWebview({ type: "action", action: "chatButtonClicked" })
-		},
-		"kilo-code.mcpButtonClicked": () => {
-			provider.postMessageToWebview({ type: "action", action: "mcpButtonClicked" })
-		},
-		"kilo-code.promptsButtonClicked": () => {
-			provider.postMessageToWebview({ type: "action", action: "promptsButtonClicked" })
-		},
-		"kilo-code.popoutButtonClicked": () => openClineInNewTab({ context, outputChannel }),
-		"kilo-code.openInNewTab": () => openClineInNewTab({ context, outputChannel }),
-		"kilo-code.settingsButtonClicked": () => {
-			provider.postMessageToWebview({ type: "action", action: "settingsButtonClicked" })
-		},
-		"kilo-code.historyButtonClicked": () => {
-			provider.postMessageToWebview({ type: "action", action: "historyButtonClicked" })
-=======
-		"roo-cline.activationCompleted": () => {},
-		"roo-cline.plusButtonClicked": async () => {
 			const visibleProvider = getVisibleProviderOrLog(outputChannel)
 			if (!visibleProvider) return
 			await visibleProvider.removeClineFromStack()
 			await visibleProvider.postStateToWebview()
 			await visibleProvider.postMessageToWebview({ type: "action", action: "chatButtonClicked" })
 		},
-		"roo-cline.mcpButtonClicked": () => {
+		"kilo-code.mcpButtonClicked": () => {
 			const visibleProvider = getVisibleProviderOrLog(outputChannel)
 			if (!visibleProvider) return
 			visibleProvider.postMessageToWebview({ type: "action", action: "mcpButtonClicked" })
 		},
-		"roo-cline.promptsButtonClicked": () => {
+		"kilo-code.promptsButtonClicked": () => {
 			const visibleProvider = getVisibleProviderOrLog(outputChannel)
 			if (!visibleProvider) return
 			visibleProvider.postMessageToWebview({ type: "action", action: "promptsButtonClicked" })
 		},
-		"roo-cline.popoutButtonClicked": () => openClineInNewTab({ context, outputChannel }),
-		"roo-cline.openInNewTab": () => openClineInNewTab({ context, outputChannel }),
-		"roo-cline.settingsButtonClicked": () => {
+		"kilo-code.popoutButtonClicked": () => openClineInNewTab({ context, outputChannel }),
+		"kilo-code.openInNewTab": () => openClineInNewTab({ context, outputChannel }),
+		"kilo-code.settingsButtonClicked": () => {
 			const visibleProvider = getVisibleProviderOrLog(outputChannel)
 			if (!visibleProvider) return
 			visibleProvider.postMessageToWebview({ type: "action", action: "settingsButtonClicked" })
 		},
-		"roo-cline.historyButtonClicked": () => {
+		"kilo-code.historyButtonClicked": () => {
 			const visibleProvider = getVisibleProviderOrLog(outputChannel)
 			if (!visibleProvider) return
 			visibleProvider.postMessageToWebview({ type: "action", action: "historyButtonClicked" })
->>>>>>> 3d3c97e5
 		},
 		"kilo-code.helpButtonClicked": () => {
-			vscode.env.openExternal(vscode.Uri.parse("https://docs.kilocode.ai"))
+			vscode.env.openExternal(vscode.Uri.parse("https://kilocode.ai"))
 		},
 		"kilo-code.showHumanRelayDialog": (params: { requestId: string; promptText: string }) => {
 			const panel = getPanel()
@@ -139,13 +117,7 @@
 	}
 }
 
-<<<<<<< HEAD
-const openClineInNewTab = async ({ context, outputChannel }: Omit<RegisterCommandOptions, "provider">) => {
-	outputChannel.appendLine("Opening Kilo Code in new tab")
-
-=======
 export const openClineInNewTab = async ({ context, outputChannel }: Omit<RegisterCommandOptions, "provider">) => {
->>>>>>> 3d3c97e5
 	// (This example uses webviewProvider activation event which is necessary to
 	// deserialize cached webview, but since we use retainContextWhenHidden, we
 	// don't need to use that event).
