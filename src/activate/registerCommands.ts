import * as vscode from "vscode"
import delay from "delay"

<<<<<<< HEAD
import { CommandId } from "../schemas"
=======
import type { CommandId } from "@roo-code/types"

import { Package } from "../shared/package"
>>>>>>> 582a117a
import { getCommand } from "../utils/commands"
import { ClineProvider } from "../core/webview/ClineProvider"
import { t } from "../i18n" // kilocode_change
import { importSettings, exportSettings } from "../core/config/importExport" // kilocode_change
import { ContextProxy } from "../core/config/ContextProxy"

import { registerHumanRelayCallback, unregisterHumanRelayCallback, handleHumanRelayResponse } from "./humanRelay"
import { handleNewTask } from "./handleTask"
import { CodeIndexManager } from "../services/code-index/manager"

/**
 * Helper to get the visible ClineProvider instance or log if not found.
 */
export function getVisibleProviderOrLog(outputChannel: vscode.OutputChannel): ClineProvider | undefined {
	const visibleProvider = ClineProvider.getVisibleInstance()
	if (!visibleProvider) {
		outputChannel.appendLine("Cannot find any visible Kilo Code instances.")
		return undefined
	}
	return visibleProvider
}

// Store panel references in both modes
let sidebarPanel: vscode.WebviewView | undefined = undefined
let tabPanel: vscode.WebviewPanel | undefined = undefined

/**
 * Get the currently active panel
 * @returns WebviewPanel或WebviewView
 */
export function getPanel(): vscode.WebviewPanel | vscode.WebviewView | undefined {
	return tabPanel || sidebarPanel
}

/**
 * Set panel references
 */
export function setPanel(
	newPanel: vscode.WebviewPanel | vscode.WebviewView | undefined,
	type: "sidebar" | "tab",
): void {
	if (type === "sidebar") {
		sidebarPanel = newPanel as vscode.WebviewView
		tabPanel = undefined
	} else {
		tabPanel = newPanel as vscode.WebviewPanel
		sidebarPanel = undefined
	}
}

export type RegisterCommandOptions = {
	context: vscode.ExtensionContext
	outputChannel: vscode.OutputChannel
	provider: ClineProvider
}

export const registerCommands = (options: RegisterCommandOptions) => {
	const { context } = options

	for (const [id, callback] of Object.entries(getCommandsMap(options))) {
		const command = getCommand(id as CommandId)
		context.subscriptions.push(vscode.commands.registerCommand(command, callback))
	}
}

const getCommandsMap = ({ context, outputChannel }: RegisterCommandOptions): Record<CommandId, any> => ({
	activationCompleted: () => {},
	plusButtonClicked: async () => {
		const visibleProvider = getVisibleProviderOrLog(outputChannel)

		if (!visibleProvider) {
			return
		}

		await visibleProvider.removeClineFromStack()
		await visibleProvider.postStateToWebview()
		await visibleProvider.postMessageToWebview({ type: "action", action: "chatButtonClicked" })
	},
	promptsButtonClicked: () => {
		const visibleProvider = getVisibleProviderOrLog(outputChannel)

		if (!visibleProvider) {
			return
		}

		visibleProvider.postMessageToWebview({ type: "action", action: "promptsButtonClicked" })
	},
	popoutButtonClicked: () => {
		return openClineInNewTab({ context, outputChannel })
	},
	openInNewTab: () => openClineInNewTab({ context, outputChannel }),
	settingsButtonClicked: () => {
		const visibleProvider = getVisibleProviderOrLog(outputChannel)

		if (!visibleProvider) {
			return
		}

		visibleProvider.postMessageToWebview({ type: "action", action: "settingsButtonClicked" })
		// Also explicitly post the visibility message to trigger scroll reliably
		visibleProvider.postMessageToWebview({ type: "action", action: "didBecomeVisible" })
	},
	historyButtonClicked: () => {
		const visibleProvider = getVisibleProviderOrLog(outputChannel)

		if (!visibleProvider) {
			return
		}

		visibleProvider.postMessageToWebview({ type: "action", action: "historyButtonClicked" })
	},
	// kilocode_change begin
	profileButtonClicked: () => {
		const visibleProvider = getVisibleProviderOrLog(outputChannel)

		if (!visibleProvider) {
			return
		}

		visibleProvider.postMessageToWebview({ type: "action", action: "profileButtonClicked" })
	},
	helpButtonClicked: () => {
		vscode.env.openExternal(vscode.Uri.parse("https://kilocode.ai"))
	},
	// kilocode_change end
	showHumanRelayDialog: (params: { requestId: string; promptText: string }) => {
		const panel = getPanel()

		if (panel) {
			panel?.webview.postMessage({
				type: "showHumanRelayDialog",
				requestId: params.requestId,
				promptText: params.promptText,
			})
		}
	},
	registerHumanRelayCallback: registerHumanRelayCallback,
	unregisterHumanRelayCallback: unregisterHumanRelayCallback,
	handleHumanRelayResponse: handleHumanRelayResponse,
	newTask: handleNewTask,
	setCustomStoragePath: async () => {
		const { promptForCustomStoragePath } = await import("../utils/storage")
		await promptForCustomStoragePath()
	},
	acceptInput: () => {
		const visibleProvider = getVisibleProviderOrLog(outputChannel)

		if (!visibleProvider) {
			return
		}

		visibleProvider.postMessageToWebview({ type: "acceptInput" })
	}, // kilocode_change begin
	focusChatInput: async () => {
		try {
			await vscode.commands.executeCommand("kilo-code.SidebarProvider.focus")
			await delay(100)

			let visibleProvider = getVisibleProviderOrLog(outputChannel)

			if (!visibleProvider) {
				// If still no visible provider, try opening in a new tab
				const tabProvider = await openClineInNewTab({ context, outputChannel })
				await delay(100)
				visibleProvider = tabProvider
			}

			visibleProvider?.postMessageToWebview({
				type: "action",
				action: "focusChatInput",
			})
		} catch (error) {
			outputChannel.appendLine(`Error in focusChatInput: ${error}`)
		}
	},
	importSettings: async () => {
		const visibleProvider = getVisibleProviderOrLog(outputChannel)
		if (!visibleProvider) return

		const { success } = await importSettings({
			providerSettingsManager: visibleProvider.providerSettingsManager,
			contextProxy: visibleProvider.contextProxy,
			customModesManager: visibleProvider.customModesManager,
		})

		if (success) {
			visibleProvider.settingsImportedAt = Date.now()
			await visibleProvider.postStateToWebview()
			await vscode.window.showInformationMessage(t("kilocode:info.settings_imported"))
		}
	},
	exportSettings: async () => {
		const visibleProvider = getVisibleProviderOrLog(outputChannel)
		if (!visibleProvider) return

		await exportSettings({
			providerSettingsManager: visibleProvider.providerSettingsManager,
			contextProxy: visibleProvider.contextProxy,
		})
	},
	// kilocode_change end
})

export const openClineInNewTab = async ({ context, outputChannel }: Omit<RegisterCommandOptions, "provider">) => {
	// (This example uses webviewProvider activation event which is necessary to
	// deserialize cached webview, but since we use retainContextWhenHidden, we
	// don't need to use that event).
	// https://github.com/microsoft/vscode-extension-samples/blob/main/webview-sample/src/extension.ts
	const contextProxy = await ContextProxy.getInstance(context)
	const codeIndexManager = CodeIndexManager.getInstance(context)
	const tabProvider = new ClineProvider(context, outputChannel, "editor", contextProxy, codeIndexManager)
	const lastCol = Math.max(...vscode.window.visibleTextEditors.map((editor) => editor.viewColumn || 0))

	// Check if there are any visible text editors, otherwise open a new group
	// to the right.
	const hasVisibleEditors = vscode.window.visibleTextEditors.length > 0

	if (!hasVisibleEditors) {
		await vscode.commands.executeCommand("workbench.action.newGroupRight")
	}

	const targetCol = hasVisibleEditors ? Math.max(lastCol + 1, 1) : vscode.ViewColumn.Two

	const newPanel = vscode.window.createWebviewPanel(ClineProvider.tabPanelId, "Kilo Code", targetCol, {
		enableScripts: true,
		retainContextWhenHidden: true,
		localResourceRoots: [context.extensionUri],
	})

	// Save as tab type panel.
	setPanel(newPanel, "tab")

	// TODO: Use better svg icon with light and dark variants (see
	// https://stackoverflow.com/questions/58365687/vscode-extension-iconpath).
	newPanel.iconPath = {
		light: vscode.Uri.joinPath(context.extensionUri, "assets", "icons", "kilo.png"),
		dark: vscode.Uri.joinPath(context.extensionUri, "assets", "icons", "kilo.png"),
	}

	await tabProvider.resolveWebviewView(newPanel)

	// Add listener for visibility changes to notify webview
	newPanel.onDidChangeViewState(
		(e) => {
			const panel = e.webviewPanel
			if (panel.visible) {
				panel.webview.postMessage({ type: "action", action: "didBecomeVisible" }) // Use the same message type as in SettingsView.tsx
			}
		},
		null, // First null is for `thisArgs`
		context.subscriptions, // Register listener for disposal
	)

	// Handle panel closing events.
	newPanel.onDidDispose(
		() => {
			setPanel(undefined, "tab")
		},
		null,
		context.subscriptions, // Also register dispose listener
	)

	// Lock the editor group so clicking on files doesn't open them over the panel.
	await delay(100)
	await vscode.commands.executeCommand("workbench.action.lockEditorGroup")

	return tabProvider
}<|MERGE_RESOLUTION|>--- conflicted
+++ resolved
@@ -1,13 +1,8 @@
 import * as vscode from "vscode"
 import delay from "delay"
 
-<<<<<<< HEAD
-import { CommandId } from "../schemas"
-=======
 import type { CommandId } from "@roo-code/types"
 
-import { Package } from "../shared/package"
->>>>>>> 582a117a
 import { getCommand } from "../utils/commands"
 import { ClineProvider } from "../core/webview/ClineProvider"
 import { t } from "../i18n" // kilocode_change
