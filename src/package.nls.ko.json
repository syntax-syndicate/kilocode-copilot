{
	"extension.displayName": "Kilo Code AI Agent (Cline / Roo features combined)",
	"extension.description": "코드를 계획, 빌드, 수정하기 위한 오픈소스 AI 코딩 도우미입니다.",
	"command.newTask.title": "새 작업",
	"command.explainCode.title": "코드 설명",
	"command.fixCode.title": "코드 수정",
	"command.improveCode.title": "코드 개선",
	"command.addToContext.title": "컨텍스트에 추가",
	"command.openInNewTab.title": "새 탭에서 열기",
	"command.focusInput.title": "입력 필드 포커스",
	"command.setCustomStoragePath.title": "사용자 지정 저장소 경로 설정",
	"command.terminal.addToContext.title": "터미널 내용을 컨텍스트에 추가",
	"command.terminal.fixCommand.title": "이 명령어 수정",
	"command.terminal.explainCommand.title": "이 명령어 설명",
	"command.acceptInput.title": "입력/제안 수락",
<<<<<<< HEAD
	"views.activitybar.title": "Kilo Code",
	"views.contextMenu.label": "Kilo Code",
	"views.terminalMenu.label": "Kilo Code",
	"views.sidebar.name": "Kilo Code",
=======
	"views.activitybar.title": "Roo Code",
	"views.contextMenu.label": "Roo Code",
	"views.terminalMenu.label": "Roo Code",
	"views.sidebar.name": "Roo Code",
>>>>>>> 69f72002
	"command.mcpServers.title": "MCP 서버",
	"command.prompts.title": "모드",
	"command.history.title": "기록",
	"command.openInEditor.title": "에디터에서 열기",
	"command.settings.title": "설정",
	"command.documentation.title": "문서",
	"command.profile.title": "프로필",
	"configuration.title": "Kilo Code",
	"commands.allowedCommands.description": "'항상 실행 작업 승인' 이 활성화되어 있을 때 자동으로 실행할 수 있는 명령어",
	"settings.vsCodeLmModelSelector.description": "VSCode 언어 모델 API 설정",
	"settings.vsCodeLmModelSelector.vendor.description": "언어 모델 공급자 (예: copilot)",
	"settings.vsCodeLmModelSelector.family.description": "언어 모델 계열 (예: gpt-4)",
<<<<<<< HEAD
	"settings.customStoragePath.description": "사용자 지정 저장소 경로. 기본 위치를 사용하려면 비워두세요. 절대 경로를 지원합니다 (예: 'D:\\KiloCodeStorage')"
=======
	"settings.customStoragePath.description": "사용자 지정 저장소 경로. 기본 위치를 사용하려면 비워두세요. 절대 경로를 지원합니다 (예: 'D:\\RooCodeStorage')",
	"settings.rooCodeCloudEnabled.description": "Roo Code Cloud 사용 설정"
>>>>>>> 69f72002
}<|MERGE_RESOLUTION|>--- conflicted
+++ resolved
@@ -13,17 +13,10 @@
 	"command.terminal.fixCommand.title": "이 명령어 수정",
 	"command.terminal.explainCommand.title": "이 명령어 설명",
 	"command.acceptInput.title": "입력/제안 수락",
-<<<<<<< HEAD
 	"views.activitybar.title": "Kilo Code",
 	"views.contextMenu.label": "Kilo Code",
 	"views.terminalMenu.label": "Kilo Code",
 	"views.sidebar.name": "Kilo Code",
-=======
-	"views.activitybar.title": "Roo Code",
-	"views.contextMenu.label": "Roo Code",
-	"views.terminalMenu.label": "Roo Code",
-	"views.sidebar.name": "Roo Code",
->>>>>>> 69f72002
 	"command.mcpServers.title": "MCP 서버",
 	"command.prompts.title": "모드",
 	"command.history.title": "기록",
@@ -36,10 +29,5 @@
 	"settings.vsCodeLmModelSelector.description": "VSCode 언어 모델 API 설정",
 	"settings.vsCodeLmModelSelector.vendor.description": "언어 모델 공급자 (예: copilot)",
 	"settings.vsCodeLmModelSelector.family.description": "언어 모델 계열 (예: gpt-4)",
-<<<<<<< HEAD
 	"settings.customStoragePath.description": "사용자 지정 저장소 경로. 기본 위치를 사용하려면 비워두세요. 절대 경로를 지원합니다 (예: 'D:\\KiloCodeStorage')"
-=======
-	"settings.customStoragePath.description": "사용자 지정 저장소 경로. 기본 위치를 사용하려면 비워두세요. 절대 경로를 지원합니다 (예: 'D:\\RooCodeStorage')",
-	"settings.rooCodeCloudEnabled.description": "Roo Code Cloud 사용 설정"
->>>>>>> 69f72002
 }