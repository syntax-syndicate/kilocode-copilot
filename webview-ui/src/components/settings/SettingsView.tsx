import React, {
	forwardRef,
	memo,
	useCallback,
	useEffect,
	useImperativeHandle,
	useLayoutEffect,
	useMemo,
	useRef,
	useState,
} from "react"
import {
	CheckCheck,
	SquareMousePointer,
	Webhook,
	GitBranch,
	Bell,
	Database,
	SquareTerminal,
	FlaskConical,
	AlertTriangle,
	Globe,
	Info,
	Server, // kilocode_change
	MessageSquare,
	Monitor,
	LucideIcon,
} from "lucide-react"

// kilocode_change
import { ensureBodyPointerEventsRestored } from "@/utils/fixPointerEvents"

import type { ProviderSettings, ExperimentId } from "@roo-code/types"

import { vscode } from "@src/utils/vscode"
import { useAppTranslation } from "@src/i18n/TranslationContext"
import { ExtensionStateContextType, useExtensionState } from "@src/context/ExtensionStateContext"
import {
	AlertDialog,
	AlertDialogContent,
	AlertDialogTitle,
	AlertDialogDescription,
	AlertDialogCancel,
	AlertDialogAction,
	AlertDialogHeader,
	AlertDialogFooter,
	Button,
	Tooltip,
	TooltipContent,
	TooltipProvider,
	TooltipTrigger,
	StandardTooltip,
} from "@src/components/ui"

import { Tab, TabContent, TabHeader, TabList, TabTrigger } from "../common/Tab"
import { SetCachedStateField, SetExperimentEnabled } from "./types"
import { SectionHeader } from "./SectionHeader"
import ApiConfigManager from "./ApiConfigManager"
import ApiOptions from "./ApiOptions"
import { AutoApproveSettings } from "./AutoApproveSettings"
import { BrowserSettings } from "./BrowserSettings"
import { CheckpointSettings } from "./CheckpointSettings"
import { DisplaySettings } from "./DisplaySettings" // kilocode_change
import { NotificationSettings } from "./NotificationSettings"
import { ContextManagementSettings } from "./ContextManagementSettings"
import { TerminalSettings } from "./TerminalSettings"
import { ExperimentalSettings } from "./ExperimentalSettings"
import { LanguageSettings } from "./LanguageSettings"
import { About } from "./About"
import { Section } from "./Section"
import PromptsSettings from "./PromptsSettings"
import { cn } from "@/lib/utils"
import McpView from "../kilocodeMcp/McpView" // kilocode_change

export const settingsTabsContainer = "flex flex-1 overflow-hidden [&.narrow_.tab-label]:hidden"
export const settingsTabList =
	"w-48 data-[compact=true]:w-12 flex-shrink-0 flex flex-col overflow-y-auto overflow-x-hidden border-r border-vscode-sideBar-background"
export const settingsTabTrigger =
	"whitespace-nowrap overflow-hidden min-w-0 h-12 px-4 py-3 box-border flex items-center border-l-2 border-transparent text-vscode-foreground opacity-70 hover:bg-vscode-list-hoverBackground data-[compact=true]:w-12 data-[compact=true]:p-4"
export const settingsTabTriggerActive = "opacity-100 border-vscode-focusBorder bg-vscode-list-activeSelectionBackground"

export interface SettingsViewRef {
	checkUnsaveChanges: (then: () => void) => void
}

const sectionNames = [
	"providers",
	"autoApprove",
	"browser",
	"checkpoints",
	"display", // kilocode_change
	"notifications",
	"contextManagement",
	"terminal",
	"prompts",
	"experimental",
	"language",
	"mcp",
	"about",
] as const

type SectionName = (typeof sectionNames)[number]

type SettingsViewProps = {
	onDone: () => void
	targetSection?: string
}

const SettingsView = forwardRef<SettingsViewRef, SettingsViewProps>(({ onDone, targetSection }, ref) => {
	const { t } = useAppTranslation()

	const extensionState = useExtensionState()
	const { currentApiConfigName, listApiConfigMeta, uriScheme, settingsImportedAt } = extensionState
	const { uiKind } = extensionState // kilocode_change

	const [isDiscardDialogShow, setDiscardDialogShow] = useState(false)
	const [isChangeDetected, setChangeDetected] = useState(false)
	const [errorMessage, setErrorMessage] = useState<string | undefined>(undefined)
	const [activeTab, setActiveTab] = useState<SectionName>(
		targetSection && sectionNames.includes(targetSection as SectionName)
			? (targetSection as SectionName)
			: "providers",
	)

	const prevApiConfigName = useRef(currentApiConfigName)
	const confirmDialogHandler = useRef<() => void>()

	const [cachedState, setCachedState] = useState(extensionState)

	// kilocode_change begin
	useEffect(() => {
		ensureBodyPointerEventsRestored()
	}, [isDiscardDialogShow])

	useEffect(() => {
		setChangeDetected(JSON.stringify(cachedState) !== JSON.stringify(extensionState))
	}, [cachedState, extensionState])
	// kilocode_change end

	const {
		alwaysAllowReadOnly,
		alwaysAllowReadOnlyOutsideWorkspace,
		allowedCommands,
		allowedMaxRequests,
		language,
		alwaysAllowBrowser,
		alwaysAllowExecute,
		alwaysAllowMcp,
		alwaysAllowModeSwitch,
		alwaysAllowSubtasks,
		alwaysAllowWrite,
		alwaysAllowWriteOutsideWorkspace,
		alwaysAllowWriteProtected,
		alwaysApproveResubmit,
		autoCondenseContext,
		autoCondenseContextPercent,
		browserToolEnabled,
		browserViewportSize,
		enableCheckpoints,
		diffEnabled,
		experiments,
		fuzzyMatchThreshold,
		maxOpenTabsContext,
		maxWorkspaceFiles,
		mcpEnabled,
		requestDelaySeconds,
		remoteBrowserHost,
		screenshotQuality,
		soundEnabled,
		ttsEnabled,
		ttsSpeed,
		soundVolume,
		terminalOutputLineLimit,
		terminalShellIntegrationTimeout,
		terminalShellIntegrationDisabled, // Added from upstream
		terminalCommandDelay,
		terminalPowershellCounter,
		terminalZshClearEolMark,
		terminalZshOhMy,
		terminalZshP10k,
		terminalZdotdir,
		writeDelayMs,
		showRooIgnoredFiles,
		remoteBrowserEnabled,
		maxReadFileLine,
		showAutoApproveMenu, // kilocode_change
		showTaskTimeline, // kilocode_change
		terminalCompressProgressBar,
		maxConcurrentFileReads,
		allowVeryLargeReads, // kilocode_change
		condensingApiConfigId,
		customCondensingPrompt,
		codebaseIndexConfig,
		codebaseIndexModels,
		customSupportPrompts,
		profileThresholds,
<<<<<<< HEAD
		systemNotificationsEnabled, // kilocode_change
=======
		alwaysAllowFollowupQuestions,
		followupAutoApproveTimeoutMs,
>>>>>>> ed536a98
	} = cachedState

	const apiConfiguration = useMemo(() => cachedState.apiConfiguration ?? {}, [cachedState.apiConfiguration])

	useEffect(() => {
		// Update only when currentApiConfigName is changed.
		// Expected to be triggered by loadApiConfiguration/upsertApiConfiguration.
		if (prevApiConfigName.current === currentApiConfigName) {
			return
		}

		setCachedState((prevCachedState) => ({ ...prevCachedState, ...extensionState }))
		prevApiConfigName.current = currentApiConfigName
		setChangeDetected(false)
	}, [currentApiConfigName, extensionState, isChangeDetected])

	// kilocode_change start
	// Temporary way of making sure that the Settings view updates its local state properly when receiving
	// api keys from providers that support url callbacks. This whole Settings View needs proper with this local state thing later
	const { kilocodeToken, openRouterApiKey, glamaApiKey, requestyApiKey } = extensionState.apiConfiguration ?? {}
	useEffect(() => {
		setCachedState((prevCachedState) => ({
			...prevCachedState,
			apiConfiguration: {
				...prevCachedState.apiConfiguration,
				// Only set specific tokens/keys instead of spreading the entire
				// `prevCachedState.apiConfiguration` since it may contain unsaved changes
				kilocodeToken,
				openRouterApiKey,
				glamaApiKey,
				requestyApiKey,
			},
		}))
	}, [kilocodeToken, openRouterApiKey, glamaApiKey, requestyApiKey])

	useEffect(() => {
		// Only update if we're not already detecting changes
		// This prevents overwriting user changes that haven't been saved yet
		if (!isChangeDetected) {
			setCachedState(extensionState)
		}
	}, [extensionState, isChangeDetected])
	// kilocode_change end

	// Bust the cache when settings are imported.
	useEffect(() => {
		if (settingsImportedAt) {
			setCachedState((prevCachedState) => ({ ...prevCachedState, ...extensionState }))
			setChangeDetected(false)
		}
	}, [settingsImportedAt, extensionState])

	const setCachedStateField: SetCachedStateField<keyof ExtensionStateContextType> = useCallback((field, value) => {
		setCachedState((prevState) => {
			if (prevState[field] === value) {
				return prevState
			}

			setChangeDetected(true)
			return { ...prevState, [field]: value }
		})
	}, [])

	const setApiConfigurationField = useCallback(
		<K extends keyof ProviderSettings>(field: K, value: ProviderSettings[K]) => {
			setCachedState((prevState) => {
				if (prevState.apiConfiguration?.[field] === value) {
					return prevState
				}

				setChangeDetected(true)
				return { ...prevState, apiConfiguration: { ...prevState.apiConfiguration, [field]: value } }
			})
		},
		[],
	)

	const setExperimentEnabled: SetExperimentEnabled = useCallback((id: ExperimentId, enabled: boolean) => {
		setCachedState((prevState) => {
			if (prevState.experiments?.[id] === enabled) {
				return prevState
			}

			setChangeDetected(true)
			return { ...prevState, experiments: { ...prevState.experiments, [id]: enabled } }
		})
	}, [])

	const setCustomSupportPromptsField = useCallback((prompts: Record<string, string | undefined>) => {
		setCachedState((prevState) => {
			if (JSON.stringify(prevState.customSupportPrompts) === JSON.stringify(prompts)) {
				return prevState
			}

			setChangeDetected(true)
			return { ...prevState, customSupportPrompts: prompts }
		})
	}, [])

	const isSettingValid = !errorMessage

	const handleSubmit = () => {
		if (isSettingValid) {
			vscode.postMessage({ type: "language", text: language })
			vscode.postMessage({ type: "alwaysAllowReadOnly", bool: alwaysAllowReadOnly })
			vscode.postMessage({
				type: "alwaysAllowReadOnlyOutsideWorkspace",
				bool: alwaysAllowReadOnlyOutsideWorkspace,
			})
			vscode.postMessage({ type: "alwaysAllowWrite", bool: alwaysAllowWrite })
			vscode.postMessage({ type: "alwaysAllowWriteOutsideWorkspace", bool: alwaysAllowWriteOutsideWorkspace })
			vscode.postMessage({ type: "alwaysAllowWriteProtected", bool: alwaysAllowWriteProtected })
			vscode.postMessage({ type: "alwaysAllowExecute", bool: alwaysAllowExecute })
			vscode.postMessage({ type: "alwaysAllowBrowser", bool: alwaysAllowBrowser })
			vscode.postMessage({ type: "alwaysAllowMcp", bool: alwaysAllowMcp })
			vscode.postMessage({ type: "allowedCommands", commands: allowedCommands ?? [] })
			vscode.postMessage({ type: "allowedMaxRequests", value: allowedMaxRequests ?? undefined })
			vscode.postMessage({ type: "autoCondenseContext", bool: autoCondenseContext })
			vscode.postMessage({ type: "autoCondenseContextPercent", value: autoCondenseContextPercent })
			vscode.postMessage({ type: "browserToolEnabled", bool: browserToolEnabled })
			vscode.postMessage({ type: "soundEnabled", bool: soundEnabled })
			vscode.postMessage({ type: "ttsEnabled", bool: ttsEnabled })
			vscode.postMessage({ type: "ttsSpeed", value: ttsSpeed })
			vscode.postMessage({ type: "soundVolume", value: soundVolume })
			vscode.postMessage({ type: "diffEnabled", bool: diffEnabled })
			vscode.postMessage({ type: "enableCheckpoints", bool: enableCheckpoints })
			vscode.postMessage({ type: "browserViewportSize", text: browserViewportSize })
			vscode.postMessage({ type: "remoteBrowserHost", text: remoteBrowserHost })
			vscode.postMessage({ type: "remoteBrowserEnabled", bool: remoteBrowserEnabled })
			vscode.postMessage({ type: "fuzzyMatchThreshold", value: fuzzyMatchThreshold ?? 1.0 })
			vscode.postMessage({ type: "writeDelayMs", value: writeDelayMs })
			vscode.postMessage({ type: "screenshotQuality", value: screenshotQuality ?? 75 })
			vscode.postMessage({ type: "terminalOutputLineLimit", value: terminalOutputLineLimit ?? 500 })
			vscode.postMessage({ type: "terminalShellIntegrationTimeout", value: terminalShellIntegrationTimeout })
			vscode.postMessage({ type: "terminalShellIntegrationDisabled", bool: terminalShellIntegrationDisabled })
			vscode.postMessage({ type: "terminalCommandDelay", value: terminalCommandDelay })
			vscode.postMessage({ type: "terminalPowershellCounter", bool: terminalPowershellCounter })
			vscode.postMessage({ type: "terminalZshClearEolMark", bool: terminalZshClearEolMark })
			vscode.postMessage({ type: "terminalZshOhMy", bool: terminalZshOhMy })
			vscode.postMessage({ type: "terminalZshP10k", bool: terminalZshP10k })
			vscode.postMessage({ type: "terminalZdotdir", bool: terminalZdotdir })
			vscode.postMessage({ type: "terminalCompressProgressBar", bool: terminalCompressProgressBar })
			vscode.postMessage({ type: "mcpEnabled", bool: mcpEnabled })
			vscode.postMessage({ type: "alwaysApproveResubmit", bool: alwaysApproveResubmit })
			vscode.postMessage({ type: "requestDelaySeconds", value: requestDelaySeconds })
			vscode.postMessage({ type: "maxOpenTabsContext", value: maxOpenTabsContext })
			vscode.postMessage({ type: "maxWorkspaceFiles", value: maxWorkspaceFiles ?? 200 })
			vscode.postMessage({ type: "showRooIgnoredFiles", bool: showRooIgnoredFiles })
			vscode.postMessage({ type: "showAutoApproveMenu", bool: showAutoApproveMenu }) // kilocode_change
			vscode.postMessage({ type: "maxReadFileLine", value: maxReadFileLine ?? -1 })
			vscode.postMessage({ type: "maxConcurrentFileReads", value: cachedState.maxConcurrentFileReads ?? 5 })
			vscode.postMessage({ type: "allowVeryLargeReads", bool: allowVeryLargeReads }) // kilocode_change
			vscode.postMessage({ type: "currentApiConfigName", text: currentApiConfigName })
			vscode.postMessage({ type: "updateExperimental", values: experiments })
			vscode.postMessage({ type: "alwaysAllowModeSwitch", bool: alwaysAllowModeSwitch })
			vscode.postMessage({ type: "alwaysAllowSubtasks", bool: alwaysAllowSubtasks })
<<<<<<< HEAD
			vscode.postMessage({ type: "showTaskTimeline", bool: showTaskTimeline }) // kilocode_change
=======
			vscode.postMessage({ type: "alwaysAllowFollowupQuestions", bool: alwaysAllowFollowupQuestions })
			vscode.postMessage({ type: "followupAutoApproveTimeoutMs", value: followupAutoApproveTimeoutMs })
>>>>>>> ed536a98
			vscode.postMessage({ type: "condensingApiConfigId", text: condensingApiConfigId || "" })
			vscode.postMessage({ type: "updateCondensingPrompt", text: customCondensingPrompt || "" })
			vscode.postMessage({ type: "updateSupportPrompt", values: customSupportPrompts || {} })
			vscode.postMessage({ type: "upsertApiConfiguration", text: currentApiConfigName, apiConfiguration })
			vscode.postMessage({ type: "codebaseIndexConfig", values: codebaseIndexConfig })
			vscode.postMessage({ type: "profileThresholds", values: profileThresholds })
			vscode.postMessage({ type: "systemNotificationsEnabled", bool: systemNotificationsEnabled }) // kilocode_change

			// Update cachedState to match the current state to prevent isChangeDetected from being set back to true
			setCachedState((prevState) => ({ ...prevState, ...extensionState }))
			setChangeDetected(false)
		}
	}

	const checkUnsaveChanges = useCallback(
		(then: () => void) => {
			if (isChangeDetected) {
				confirmDialogHandler.current = then
				setDiscardDialogShow(true)
			} else {
				then()
			}
		},
		[isChangeDetected],
	)

	useImperativeHandle(ref, () => ({ checkUnsaveChanges }), [checkUnsaveChanges])

	// kilocode_change start
	const onConfirmDialogResult = useCallback(
		(confirm: boolean) => {
			if (confirm) {
				// Discard changes: Reset state and flag
				setCachedState(extensionState) // Revert to original state
				setChangeDetected(false) // Reset change flag
				confirmDialogHandler.current?.() // Execute the pending action (e.g., tab switch)
			}
			// If confirm is false (Cancel), do nothing, dialog closes automatically
		},
		[setCachedState, setChangeDetected, extensionState], // Depend on extensionState to get the latest original state
	)

	// From time to time there's a bug that triggers unsaved changes upon rendering the SettingsView
	// This is a (nasty) workaround to detect when this happens, and to force overwrite the unsaved changes
	const renderStart = useRef<null | number>()
	useEffect(() => {
		renderStart.current = performance.now()
	}, [])
	useEffect(() => {
		if (renderStart.current && process.env.NODE_ENV !== "test") {
			const renderEnd = performance.now()
			const renderTime = renderEnd - renderStart.current

			if (renderTime < 100 && isChangeDetected) {
				console.info("Overwriting unsaved changes in less than 100ms")
				onConfirmDialogResult(true)
			}
		}
	}, [isChangeDetected, onConfirmDialogResult])
	// kilocode_change end

	// Handle tab changes with unsaved changes check
	const handleTabChange = useCallback(
		(newTab: SectionName) => {
			// Directly switch tab without checking for unsaved changes
			setActiveTab(newTab)
		},
		[], // No dependency on isChangeDetected needed anymore
	)

	// Store direct DOM element refs for each tab
	const tabRefs = useRef<Record<SectionName, HTMLButtonElement | null>>(
		Object.fromEntries(sectionNames.map((name) => [name, null])) as Record<SectionName, HTMLButtonElement | null>,
	)

	// Track whether we're in compact mode
	const [isCompactMode, setIsCompactMode] = useState(false)
	const containerRef = useRef<HTMLDivElement>(null)

	// Setup resize observer to detect when we should switch to compact mode
	useEffect(() => {
		if (!containerRef.current) return

		const observer = new ResizeObserver((entries) => {
			for (const entry of entries) {
				// If container width is less than 500px, switch to compact mode
				setIsCompactMode(entry.contentRect.width < 500)
			}
		})

		observer.observe(containerRef.current)

		return () => {
			observer?.disconnect()
		}
	}, [])

	const sections: { id: SectionName; icon: LucideIcon }[] = useMemo(
		() => [
			{ id: "providers", icon: Webhook },
			{ id: "autoApprove", icon: CheckCheck },
			{ id: "browser", icon: SquareMousePointer },
			{ id: "checkpoints", icon: GitBranch },
			{ id: "display", icon: Monitor }, // kilocode_change
			{ id: "notifications", icon: Bell },
			{ id: "contextManagement", icon: Database },
			{ id: "terminal", icon: SquareTerminal },
			{ id: "prompts", icon: MessageSquare },
			{ id: "experimental", icon: FlaskConical },
			{ id: "language", icon: Globe },
			{ id: "mcp", icon: Server },
			{ id: "about", icon: Info },
		],
		[], // No dependencies needed now
	)

	// Update target section logic to set active tab
	useEffect(() => {
		if (targetSection && sectionNames.includes(targetSection as SectionName)) {
			setActiveTab(targetSection as SectionName)
		}
	}, [targetSection])

	// Function to scroll the active tab into view for vertical layout
	const scrollToActiveTab = useCallback(() => {
		const activeTabElement = tabRefs.current[activeTab]

		if (activeTabElement) {
			activeTabElement.scrollIntoView({
				behavior: "auto",
				block: "nearest",
			})
		}
	}, [activeTab])

	// Effect to scroll when the active tab changes
	useEffect(() => {
		scrollToActiveTab()
	}, [activeTab, scrollToActiveTab])

	// Effect to scroll when the webview becomes visible
	useLayoutEffect(() => {
		const handleMessage = (event: MessageEvent) => {
			const message = event.data
			if (message.type === "action" && message.action === "didBecomeVisible") {
				scrollToActiveTab()
			}
		}

		window.addEventListener("message", handleMessage)

		return () => {
			window.removeEventListener("message", handleMessage)
		}
	}, [scrollToActiveTab])

	return (
		<Tab>
			<TabHeader className="flex justify-between items-center gap-2">
				<div className="flex items-center gap-1">
					<h3 className="text-vscode-foreground m-0">{t("settings:header.title")}</h3>
				</div>
				<div className="flex gap-2">
					<StandardTooltip
						content={
							!isSettingValid
								? errorMessage
								: isChangeDetected
									? t("settings:header.saveButtonTooltip")
									: t("settings:header.nothingChangedTooltip")
						}>
						<Button
							variant={isSettingValid ? "default" : "secondary"}
							className={!isSettingValid ? "!border-vscode-errorForeground" : ""}
							onClick={handleSubmit}
							disabled={!isChangeDetected || !isSettingValid}
							data-testid="save-button">
							{t("settings:common.save")}
						</Button>
					</StandardTooltip>
					<StandardTooltip content={t("settings:header.doneButtonTooltip")}>
						<Button variant="secondary" onClick={() => checkUnsaveChanges(onDone)}>
							{t("settings:common.done")}
						</Button>
					</StandardTooltip>
				</div>
			</TabHeader>

			{/* Vertical tabs layout */}
			<div ref={containerRef} className={cn(settingsTabsContainer, isCompactMode && "narrow")}>
				{/* Tab sidebar */}
				<TabList
					value={activeTab}
					onValueChange={(value) => handleTabChange(value as SectionName)}
					className={cn(settingsTabList)}
					data-compact={isCompactMode}
					data-testid="settings-tab-list">
					{sections.map(({ id, icon: Icon }) => {
						const isSelected = id === activeTab
						const onSelect = () => handleTabChange(id)

						// Base TabTrigger component definition
						// We pass isSelected manually for styling, but onSelect is handled conditionally
						const triggerComponent = (
							<TabTrigger
								ref={(element) => (tabRefs.current[id] = element)}
								value={id}
								isSelected={isSelected} // Pass manually for styling state
								className={cn(
									isSelected // Use manual isSelected for styling
										? `${settingsTabTrigger} ${settingsTabTriggerActive}`
										: settingsTabTrigger,
									"focus:ring-0", // Remove the focus ring styling
								)}
								data-testid={`tab-${id}`}
								data-compact={isCompactMode}>
								<div className={cn("flex items-center gap-2", isCompactMode && "justify-center")}>
									<Icon className="w-4 h-4" />
									<span className="tab-label">
										{id === "mcp"
											? t(`kilocode:settings.sections.mcp`)
											: t(`settings:sections.${id}`)}
									</span>
								</div>
							</TabTrigger>
						)

						if (isCompactMode) {
							// Wrap in Tooltip and manually add onClick to the trigger
							return (
								<TooltipProvider key={id} delayDuration={300}>
									<Tooltip>
										<TooltipTrigger asChild onClick={onSelect}>
											{/* Clone to avoid ref issues if triggerComponent itself had a key */}
											{React.cloneElement(triggerComponent)}
										</TooltipTrigger>
										<TooltipContent side="right" className="text-base">
											<p className="m-0">
												{id === "mcp"
													? t(`kilocode:settings.sections.mcp`)
													: t(`settings:sections.${id}`)}
											</p>
										</TooltipContent>
									</Tooltip>
								</TooltipProvider>
							)
						} else {
							// Render trigger directly; TabList will inject onSelect via cloning
							// Ensure the element passed to TabList has the key
							return React.cloneElement(triggerComponent, { key: id })
						}
					})}
				</TabList>

				{/* Content area */}
				<TabContent className="p-0 flex-1 overflow-auto">
					{/* Providers Section */}
					{activeTab === "providers" && (
						<div>
							<SectionHeader>
								<div className="flex items-center gap-2">
									<Webhook className="w-4" />
									<div>{t("settings:sections.providers")}</div>
								</div>
							</SectionHeader>

							<Section>
								<ApiConfigManager
									currentApiConfigName={currentApiConfigName}
									listApiConfigMeta={listApiConfigMeta}
									onSelectConfig={(configName: string) =>
										checkUnsaveChanges(() =>
											vscode.postMessage({ type: "loadApiConfiguration", text: configName }),
										)
									}
									onDeleteConfig={(configName: string) =>
										vscode.postMessage({ type: "deleteApiConfiguration", text: configName })
									}
									onRenameConfig={(oldName: string, newName: string) => {
										vscode.postMessage({
											type: "renameApiConfiguration",
											values: { oldName, newName },
											apiConfiguration,
										})
										prevApiConfigName.current = newName
									}}
									onUpsertConfig={(configName: string) =>
										vscode.postMessage({
											type: "upsertApiConfiguration",
											text: configName,
											apiConfiguration,
										})
									}
								/>
								<ApiOptions
									uriScheme={uriScheme}
									uiKind={uiKind /* kilocode_change */}
									apiConfiguration={apiConfiguration}
									setApiConfigurationField={setApiConfigurationField}
									errorMessage={errorMessage}
									setErrorMessage={setErrorMessage}
									currentApiConfigName={currentApiConfigName}
								/>
							</Section>
						</div>
					)}

					{/* Auto-Approve Section */}
					{activeTab === "autoApprove" && (
						<AutoApproveSettings
							showAutoApproveMenu={showAutoApproveMenu} // kilocode_change
							alwaysAllowReadOnly={alwaysAllowReadOnly}
							alwaysAllowReadOnlyOutsideWorkspace={alwaysAllowReadOnlyOutsideWorkspace}
							alwaysAllowWrite={alwaysAllowWrite}
							alwaysAllowWriteOutsideWorkspace={alwaysAllowWriteOutsideWorkspace}
							alwaysAllowWriteProtected={alwaysAllowWriteProtected}
							writeDelayMs={writeDelayMs}
							alwaysAllowBrowser={alwaysAllowBrowser}
							alwaysApproveResubmit={alwaysApproveResubmit}
							requestDelaySeconds={requestDelaySeconds}
							alwaysAllowMcp={alwaysAllowMcp}
							alwaysAllowModeSwitch={alwaysAllowModeSwitch}
							alwaysAllowSubtasks={alwaysAllowSubtasks}
							alwaysAllowExecute={alwaysAllowExecute}
							alwaysAllowFollowupQuestions={alwaysAllowFollowupQuestions}
							followupAutoApproveTimeoutMs={followupAutoApproveTimeoutMs}
							allowedCommands={allowedCommands}
							setCachedStateField={setCachedStateField}
						/>
					)}

					{/* Browser Section */}
					{activeTab === "browser" && (
						<BrowserSettings
							browserToolEnabled={browserToolEnabled}
							browserViewportSize={browserViewportSize}
							screenshotQuality={screenshotQuality}
							remoteBrowserHost={remoteBrowserHost}
							remoteBrowserEnabled={remoteBrowserEnabled}
							setCachedStateField={setCachedStateField}
						/>
					)}

					{/* Checkpoints Section */}
					{activeTab === "checkpoints" && (
						<CheckpointSettings
							enableCheckpoints={enableCheckpoints}
							setCachedStateField={setCachedStateField}
						/>
					)}

					{/* kilocode_change start display section */}
					{activeTab === "display" && (
						<DisplaySettings
							showTaskTimeline={showTaskTimeline}
							setCachedStateField={setCachedStateField}
						/>
					)}
					{/* kilocode_change end display section */}

					{/* Notifications Section */}
					{activeTab === "notifications" && (
						<NotificationSettings
							ttsEnabled={ttsEnabled}
							ttsSpeed={ttsSpeed}
							soundEnabled={soundEnabled}
							soundVolume={soundVolume}
							systemNotificationsEnabled={systemNotificationsEnabled}
							areSettingsCommitted={!isChangeDetected}
							setCachedStateField={setCachedStateField}
						/>
					)}

					{/* Context Management Section */}
					{activeTab === "contextManagement" && (
						<ContextManagementSettings
							autoCondenseContext={autoCondenseContext}
							autoCondenseContextPercent={autoCondenseContextPercent}
							condensingApiConfigId={condensingApiConfigId}
							customCondensingPrompt={customCondensingPrompt}
							listApiConfigMeta={listApiConfigMeta ?? []}
							maxOpenTabsContext={maxOpenTabsContext}
							maxWorkspaceFiles={maxWorkspaceFiles ?? 200}
							showRooIgnoredFiles={showRooIgnoredFiles}
							maxReadFileLine={maxReadFileLine}
							maxConcurrentFileReads={maxConcurrentFileReads}
							allowVeryLargeReads={allowVeryLargeReads /* kilocode_change */}
							profileThresholds={profileThresholds}
							setCachedStateField={setCachedStateField}
						/>
					)}

					{/* Terminal Section */}
					{activeTab === "terminal" && (
						<TerminalSettings
							terminalOutputLineLimit={terminalOutputLineLimit}
							terminalShellIntegrationTimeout={terminalShellIntegrationTimeout}
							terminalShellIntegrationDisabled={terminalShellIntegrationDisabled}
							terminalCommandDelay={terminalCommandDelay}
							terminalPowershellCounter={terminalPowershellCounter}
							terminalZshClearEolMark={terminalZshClearEolMark}
							terminalZshOhMy={terminalZshOhMy}
							terminalZshP10k={terminalZshP10k}
							terminalZdotdir={terminalZdotdir}
							terminalCompressProgressBar={terminalCompressProgressBar}
							setCachedStateField={setCachedStateField}
						/>
					)}

					{/* Prompts Section */}
					{activeTab === "prompts" && (
						<PromptsSettings
							customSupportPrompts={customSupportPrompts || {}}
							setCustomSupportPrompts={setCustomSupportPromptsField}
						/>
					)}

					{/* Experimental Section */}
					{activeTab === "experimental" && (
						<ExperimentalSettings
							setExperimentEnabled={setExperimentEnabled}
							experiments={experiments}
							setCachedStateField={setCachedStateField}
							codebaseIndexModels={codebaseIndexModels}
							codebaseIndexConfig={codebaseIndexConfig}
							apiConfiguration={apiConfiguration}
							setApiConfigurationField={setApiConfigurationField}
							areSettingsCommitted={!isChangeDetected}
						/>
					)}

					{/* Language Section */}
					{activeTab === "language" && (
						<LanguageSettings language={language || "en"} setCachedStateField={setCachedStateField} />
					)}

					{/* kilocode_change */}
					{/* MCP Section */}
					{activeTab === "mcp" && <McpView />}

					{/* About Section */}
					{activeTab === "about" && <About telemetrySetting={"disabled"} setTelemetrySetting={() => {}} />}
				</TabContent>
			</div>

			<AlertDialog open={isDiscardDialogShow} onOpenChange={setDiscardDialogShow}>
				<AlertDialogContent>
					<AlertDialogHeader>
						<AlertDialogTitle>
							<AlertTriangle className="w-5 h-5 text-yellow-500" />
							{t("settings:unsavedChangesDialog.title")}
						</AlertDialogTitle>
						<AlertDialogDescription>
							{t("settings:unsavedChangesDialog.description")}
						</AlertDialogDescription>
					</AlertDialogHeader>
					<AlertDialogFooter>
						<AlertDialogCancel onClick={() => onConfirmDialogResult(false)}>
							{t("settings:unsavedChangesDialog.cancelButton")}
						</AlertDialogCancel>
						<AlertDialogAction onClick={() => onConfirmDialogResult(true)}>
							{t("settings:unsavedChangesDialog.discardButton")}
						</AlertDialogAction>
					</AlertDialogFooter>
				</AlertDialogContent>
			</AlertDialog>
		</Tab>
	)
})

export default memo(SettingsView)<|MERGE_RESOLUTION|>--- conflicted
+++ resolved
@@ -194,12 +194,9 @@
 		codebaseIndexModels,
 		customSupportPrompts,
 		profileThresholds,
-<<<<<<< HEAD
 		systemNotificationsEnabled, // kilocode_change
-=======
 		alwaysAllowFollowupQuestions,
 		followupAutoApproveTimeoutMs,
->>>>>>> ed536a98
 	} = cachedState
 
 	const apiConfiguration = useMemo(() => cachedState.apiConfiguration ?? {}, [cachedState.apiConfiguration])
@@ -356,12 +353,9 @@
 			vscode.postMessage({ type: "updateExperimental", values: experiments })
 			vscode.postMessage({ type: "alwaysAllowModeSwitch", bool: alwaysAllowModeSwitch })
 			vscode.postMessage({ type: "alwaysAllowSubtasks", bool: alwaysAllowSubtasks })
-<<<<<<< HEAD
 			vscode.postMessage({ type: "showTaskTimeline", bool: showTaskTimeline }) // kilocode_change
-=======
 			vscode.postMessage({ type: "alwaysAllowFollowupQuestions", bool: alwaysAllowFollowupQuestions })
 			vscode.postMessage({ type: "followupAutoApproveTimeoutMs", value: followupAutoApproveTimeoutMs })
->>>>>>> ed536a98
 			vscode.postMessage({ type: "condensingApiConfigId", text: condensingApiConfigId || "" })
 			vscode.postMessage({ type: "updateCondensingPrompt", text: customCondensingPrompt || "" })
 			vscode.postMessage({ type: "updateSupportPrompt", values: customSupportPrompts || {} })
