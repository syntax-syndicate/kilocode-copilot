<<<<<<< HEAD
import React, { useState, useEffect, useMemo, useCallback } from "react"
import BottomControls from "../chat/BottomControls" // kilocode_change
=======
import React, { useState, useEffect, useMemo, useCallback, useRef } from "react"
>>>>>>> 2caf974e
import { Button } from "@/components/ui/button"
import { VSCodeCheckbox, VSCodeRadioGroup, VSCodeRadio } from "@vscode/webview-ui-toolkit/react"

import { useExtensionState } from "@src/context/ExtensionStateContext"
import {
	Mode,
	PromptComponent,
	getRoleDefinition,
	getCustomInstructions,
	getAllModes,
	ModeConfig,
	GroupEntry,
} from "@roo/shared/modes"
import { modeConfigSchema } from "@roo/schemas"
import { supportPrompt, SupportPromptType } from "@roo/shared/support-prompt"

import { TOOL_GROUPS, ToolGroup } from "@roo/shared/tools"
import { vscode } from "@src/utils/vscode"
import { Tab, TabContent, TabHeader } from "../common/Tab"
import i18next from "i18next"
import { useAppTranslation } from "@src/i18n/TranslationContext"
import { Trans } from "react-i18next"
import {
	Select,
	SelectContent,
	SelectItem,
	SelectTrigger,
	SelectValue,
	Textarea,
	Popover,
	PopoverContent,
	PopoverTrigger,
	Command,
	CommandInput,
	CommandList,
	CommandEmpty,
	CommandItem,
	CommandGroup,
	Input,
} from "../ui"
import { ChevronsUpDown, X } from "lucide-react"

// Get all available groups that should show in prompts view
const availableGroups = (Object.keys(TOOL_GROUPS) as ToolGroup[]).filter((group) => !TOOL_GROUPS[group].alwaysAvailable)

type ModeSource = "global" | "project"

type PromptsViewProps = {
	onDone: () => void
}

// Helper to get group name regardless of format
function getGroupName(group: GroupEntry): ToolGroup {
	return Array.isArray(group) ? group[0] : group
}

const PromptsView = ({ onDone }: PromptsViewProps) => {
	const { t } = useAppTranslation()

	const {
		customModePrompts,
		customSupportPrompts,
		listApiConfigMeta,
		currentApiConfigName,
		enhancementApiConfigId,
		setEnhancementApiConfigId,
		mode,
		customInstructions,
		setCustomInstructions,
		customModes,
	} = useExtensionState()

	// Use a local state to track the visually active mode
	// This prevents flickering when switching modes rapidly by:
	// 1. Updating the UI immediately when a mode is clicked
	// 2. Not syncing with the backend mode state (which would cause flickering)
	// 3. Still sending the mode change to the backend for persistence
	const [visualMode, setVisualMode] = useState(mode)

	// Memoize modes to preserve array order
	const modes = useMemo(() => getAllModes(customModes), [customModes])

	const [testPrompt, setTestPrompt] = useState("")
	const [isEnhancing, setIsEnhancing] = useState(false)
	const [isDialogOpen, setIsDialogOpen] = useState(false)
	const [selectedPromptContent, setSelectedPromptContent] = useState("")
	const [selectedPromptTitle, setSelectedPromptTitle] = useState("")
	const [isToolsEditMode, setIsToolsEditMode] = useState(false)
	const [showConfigMenu, setShowConfigMenu] = useState(false)
	const [isCreateModeDialogOpen, setIsCreateModeDialogOpen] = useState(false)
	const [activeSupportOption, setActiveSupportOption] = useState<SupportPromptType>("ENHANCE")
	const [isSystemPromptDisclosureOpen, setIsSystemPromptDisclosureOpen] = useState(false)

	// State for mode selection popover and search
	const [open, setOpen] = useState(false)
	const [searchValue, setSearchValue] = useState("")
	const searchInputRef = useRef<HTMLInputElement>(null)

	// Direct update functions
	const updateAgentPrompt = useCallback(
		(mode: Mode, promptData: PromptComponent) => {
			const existingPrompt = customModePrompts?.[mode] as PromptComponent
			const updatedPrompt = { ...existingPrompt, ...promptData }

			// Only include properties that differ from defaults
			if (updatedPrompt.roleDefinition === getRoleDefinition(mode)) {
				delete updatedPrompt.roleDefinition
			}

			vscode.postMessage({
				type: "updatePrompt",
				promptMode: mode,
				customPrompt: updatedPrompt,
			})
		},
		[customModePrompts],
	)

	const updateCustomMode = useCallback((slug: string, modeConfig: ModeConfig) => {
		const source = modeConfig.source || "global"
		vscode.postMessage({
			type: "updateCustomMode",
			slug,
			modeConfig: {
				...modeConfig,
				source, // Ensure source is set
			},
		})
	}, [])

	// Helper function to find a mode by slug
	const findModeBySlug = useCallback(
		(searchSlug: string, modes: readonly ModeConfig[] | undefined): ModeConfig | undefined => {
			if (!modes) return undefined
			const isModeWithSlug = (mode: ModeConfig): mode is ModeConfig => mode.slug === searchSlug
			return modes.find(isModeWithSlug)
		},
		[],
	)

	const switchMode = useCallback((slug: string) => {
		vscode.postMessage({
			type: "mode",
			text: slug,
		})
	}, [])

	// Handle mode switching with explicit state initialization
	const handleModeSwitch = useCallback(
		(modeConfig: ModeConfig) => {
			if (modeConfig.slug === visualMode) return // Prevent unnecessary updates

			// Immediately update visual state for instant feedback
			setVisualMode(modeConfig.slug)

			// Then send the mode change message to the backend
			switchMode(modeConfig.slug)

			// Exit tools edit mode when switching modes
			setIsToolsEditMode(false)
		},
		[visualMode, switchMode],
	)

	// Handler for popover open state change
	const onOpenChange = useCallback((open: boolean) => {
		setOpen(open)
		// Reset search when closing the popover
		if (!open) {
			setTimeout(() => setSearchValue(""), 100)
		}
	}, [])

	// Handler for clearing search input
	const onClearSearch = useCallback(() => {
		setSearchValue("")
		searchInputRef.current?.focus()
	}, [])

	// Helper function to get current mode's config
	const getCurrentMode = useCallback((): ModeConfig | undefined => {
		const findMode = (m: ModeConfig): boolean => m.slug === visualMode
		return customModes?.find(findMode) || modes.find(findMode)
	}, [visualMode, customModes, modes])

	// Helper function to safely access mode properties
	const getModeProperty = <T extends keyof ModeConfig>(
		mode: ModeConfig | undefined,
		property: T,
	): ModeConfig[T] | undefined => {
		return mode?.[property]
	}

	// State for create mode dialog
	const [newModeName, setNewModeName] = useState("")
	const [newModeSlug, setNewModeSlug] = useState("")
	const [newModeRoleDefinition, setNewModeRoleDefinition] = useState("")
	const [newModeCustomInstructions, setNewModeCustomInstructions] = useState("")
	const [newModeGroups, setNewModeGroups] = useState<GroupEntry[]>(availableGroups)
	const [newModeSource, setNewModeSource] = useState<ModeSource>("global")

	// Field-specific error states
	const [nameError, setNameError] = useState<string>("")
	const [slugError, setSlugError] = useState<string>("")
	const [roleDefinitionError, setRoleDefinitionError] = useState<string>("")
	const [groupsError, setGroupsError] = useState<string>("")

	// Helper to reset form state
	const resetFormState = useCallback(() => {
		// Reset form fields
		setNewModeName("")
		setNewModeSlug("")
		setNewModeGroups(availableGroups)
		setNewModeRoleDefinition("")
		setNewModeCustomInstructions("")
		setNewModeSource("global")
		// Reset error states
		setNameError("")
		setSlugError("")
		setRoleDefinitionError("")
		setGroupsError("")
	}, [])

	// Reset form fields when dialog opens
	useEffect(() => {
		if (isCreateModeDialogOpen) {
			resetFormState()
		}
	}, [isCreateModeDialogOpen, resetFormState])

	// Helper function to generate a unique slug from a name
	const generateSlug = useCallback((name: string, attempt = 0): string => {
		const baseSlug = name
			.toLowerCase()
			.replace(/[^a-z0-9-]+/g, "-")
			.replace(/^-+|-+$/g, "")
		return attempt === 0 ? baseSlug : `${baseSlug}-${attempt}`
	}, [])

	// Handler for name changes
	const handleNameChange = useCallback(
		(name: string) => {
			setNewModeName(name)
			setNewModeSlug(generateSlug(name))
		},
		[generateSlug],
	)

	const handleCreateMode = useCallback(() => {
		// Clear previous errors
		setNameError("")
		setSlugError("")
		setRoleDefinitionError("")
		setGroupsError("")

		const source = newModeSource
		const newMode: ModeConfig = {
			slug: newModeSlug,
			name: newModeName,
			roleDefinition: newModeRoleDefinition.trim(),
			customInstructions: newModeCustomInstructions.trim() || undefined,
			groups: newModeGroups,
			source,
		}

		// Validate the mode against the schema
		const result = modeConfigSchema.safeParse(newMode)

		if (!result.success) {
			// Map Zod errors to specific fields
			result.error.errors.forEach((error) => {
				const field = error.path[0] as string
				const message = error.message

				switch (field) {
					case "name":
						setNameError(message)
						break
					case "slug":
						setSlugError(message)
						break
					case "roleDefinition":
						setRoleDefinitionError(message)
						break
					case "groups":
						setGroupsError(message)
						break
				}
			})
			return
		}

		updateCustomMode(newModeSlug, newMode)
		switchMode(newModeSlug)
		setIsCreateModeDialogOpen(false)
		resetFormState()
		// eslint-disable-next-line react-hooks/exhaustive-deps
	}, [
		newModeName,
		newModeSlug,
		newModeRoleDefinition,
		newModeCustomInstructions,
		newModeGroups,
		newModeSource,
		updateCustomMode,
	])

	const isNameOrSlugTaken = useCallback(
		(name: string, slug: string) => {
			return modes.some((m) => m.slug === slug || m.name === name)
		},
		[modes],
	)

	const openCreateModeDialog = useCallback(() => {
		const baseNamePrefix = "New Custom Mode"
		// Find unique name and slug
		let attempt = 0
		let name = baseNamePrefix
		let slug = generateSlug(name)
		while (isNameOrSlugTaken(name, slug)) {
			attempt++
			name = `${baseNamePrefix} ${attempt + 1}`
			slug = generateSlug(name)
		}
		setNewModeName(name)
		setNewModeSlug(slug)
		setIsCreateModeDialogOpen(true)
	}, [generateSlug, isNameOrSlugTaken])

	// Handler for group checkbox changes
	const handleGroupChange = useCallback(
		(group: ToolGroup, isCustomMode: boolean, customMode: ModeConfig | undefined) =>
			(e: Event | React.FormEvent<HTMLElement>) => {
				if (!isCustomMode) return // Prevent changes to built-in modes
				const target = (e as CustomEvent)?.detail?.target || (e.target as HTMLInputElement)
				const checked = target.checked
				const oldGroups = customMode?.groups || []
				let newGroups: GroupEntry[]
				if (checked) {
					newGroups = [...oldGroups, group]
				} else {
					newGroups = oldGroups.filter((g) => getGroupName(g) !== group)
				}
				if (customMode) {
					const source = customMode.source || "global"
					updateCustomMode(customMode.slug, {
						...customMode,
						groups: newGroups,
						source,
					})
				}
			},
		[updateCustomMode],
	)

	// Handle clicks outside the config menu
	useEffect(() => {
		const handleClickOutside = () => {
			if (showConfigMenu) {
				setShowConfigMenu(false)
			}
		}

		document.addEventListener("click", handleClickOutside)
		return () => document.removeEventListener("click", handleClickOutside)
	}, [showConfigMenu])

	useEffect(() => {
		const handler = (event: MessageEvent) => {
			const message = event.data
			if (message.type === "enhancedPrompt") {
				if (message.text) {
					setTestPrompt(message.text)
				}
				setIsEnhancing(false)
			} else if (message.type === "systemPrompt") {
				if (message.text) {
					setSelectedPromptContent(message.text)
					setSelectedPromptTitle(`System Prompt (${message.mode} mode)`)
					setIsDialogOpen(true)
				}
			}
		}

		window.addEventListener("message", handler)
		return () => window.removeEventListener("message", handler)
	}, [])

	const updateSupportPrompt = (type: SupportPromptType, value: string | undefined) => {
		vscode.postMessage({
			type: "updateSupportPrompt",
			values: {
				[type]: value,
			},
		})
	}

	const handleAgentReset = (modeSlug: string, type: "roleDefinition" | "customInstructions") => {
		// Only reset for built-in modes
		const existingPrompt = customModePrompts?.[modeSlug] as PromptComponent
		const updatedPrompt = { ...existingPrompt }
		delete updatedPrompt[type] // Remove the field entirely to ensure it reloads from defaults

		vscode.postMessage({
			type: "updatePrompt",
			promptMode: modeSlug,
			customPrompt: updatedPrompt,
		})
	}

	const handleSupportReset = (type: SupportPromptType) => {
		vscode.postMessage({
			type: "resetSupportPrompt",
			text: type,
		})
	}

	const getSupportPromptValue = (type: SupportPromptType): string => {
		return supportPrompt.get(customSupportPrompts, type)
	}

	const handleTestEnhancement = () => {
		if (!testPrompt.trim()) return

		setIsEnhancing(true)
		vscode.postMessage({
			type: "enhancePrompt",
			text: testPrompt,
		})
	}

	return (
		<Tab>
			<TabHeader className="flex justify-between items-center">
				<h3 className="text-vscode-foreground m-0">{t("prompts:title")}</h3>
				<Button onClick={onDone}>{t("prompts:done")}</Button>
			</TabHeader>

			<TabContent>
				<div>
					<div onClick={(e) => e.stopPropagation()} className="flex justify-between items-center mb-3">
						<h3 className="text-vscode-foreground m-0">{t("prompts:modes.title")}</h3>
						<div className="flex gap-2">
							<Button
								variant="ghost"
								size="icon"
								onClick={openCreateModeDialog}
								title={t("prompts:modes.createNewMode")}>
								<span className="codicon codicon-add"></span>
							</Button>
							<div className="relative inline-block">
								<Button
									variant="ghost"
									size="icon"
									title={t("prompts:modes.editModesConfig")}
									className="flex"
									onClick={(e: React.MouseEvent) => {
										e.preventDefault()
										e.stopPropagation()
										setShowConfigMenu((prev) => !prev)
									}}
									onBlur={() => {
										// Add slight delay to allow menu item clicks to register
										setTimeout(() => setShowConfigMenu(false), 200)
									}}>
									<span className="codicon codicon-json"></span>
								</Button>
								{showConfigMenu && (
									<div
										onClick={(e) => e.stopPropagation()}
										onMouseDown={(e) => e.stopPropagation()}
										className="absolute top-full right-0 w-[200px] mt-1 bg-vscode-editor-background border border-vscode-input-border rounded shadow-md z-[1000]">
										<div
											className="p-2 cursor-pointer text-vscode-foreground text-sm"
											onMouseDown={(e) => {
												e.preventDefault() // Prevent blur
												vscode.postMessage({
													type: "openCustomModesSettings",
												})
												setShowConfigMenu(false)
											}}
											onClick={(e) => e.preventDefault()}>
											{t("prompts:modes.editGlobalModes")}
										</div>
										<div
											className="p-2 cursor-pointer text-vscode-foreground text-sm border-t border-vscode-input-border"
											onMouseDown={(e) => {
												e.preventDefault() // Prevent blur
												vscode.postMessage({
													type: "openFile",
													text: "./.kilocodemodes",
													values: {
														create: true,
														content: JSON.stringify({ customModes: [] }, null, 2),
													},
												})
												setShowConfigMenu(false)
											}}
											onClick={(e) => e.preventDefault()}>
											{t("prompts:modes.editProjectModes")}
										</div>
									</div>
								)}
							</div>
						</div>
					</div>

					<div className="text-sm text-vscode-descriptionForeground mb-3">
						{t("prompts:modes.createModeHelpText")}
					</div>

					<div className="flex items-center gap-1 mb-3">
						<Popover open={open} onOpenChange={onOpenChange}>
							<PopoverTrigger asChild>
								<Button
									variant="combobox"
									role="combobox"
									aria-expanded={open}
									className="grow justify-between"
									data-testid="mode-select-trigger">
									<div>{getCurrentMode()?.name || t("prompts:modes.selectMode")}</div>
									<ChevronsUpDown className="opacity-50" />
								</Button>
							</PopoverTrigger>
							<PopoverContent className="p-0 w-[var(--radix-popover-trigger-width)]">
								<Command>
									<div className="relative">
										<CommandInput
											ref={searchInputRef}
											value={searchValue}
											onValueChange={setSearchValue}
											placeholder={t("prompts:modes.selectMode")}
											className="h-9 mr-4"
											data-testid="mode-search-input"
										/>
										{searchValue.length > 0 && (
											<div className="absolute right-2 top-0 bottom-0 flex items-center justify-center">
												<X
													className="text-vscode-input-foreground opacity-50 hover:opacity-100 size-4 p-0.5 cursor-pointer"
													onClick={onClearSearch}
												/>
											</div>
										)}
									</div>
									<CommandList>
										<CommandEmpty>
											{searchValue && (
												<div className="py-2 px-1 text-sm">
													{t("prompts:modes.noMatchFound")}
												</div>
											)}
										</CommandEmpty>
										<CommandGroup>
											{modes
												.filter((modeConfig) =>
													searchValue
														? modeConfig.name
																.toLowerCase()
																.includes(searchValue.toLowerCase())
														: true,
												)
												.map((modeConfig) => (
													<CommandItem
														key={modeConfig.slug}
														value={modeConfig.slug}
														onSelect={() => {
															handleModeSwitch(modeConfig)
															setOpen(false)
														}}
														data-testid={`mode-option-${modeConfig.slug}`}>
														<div className="flex items-center justify-between w-full">
															<span>{modeConfig.name}</span>
															<span className="text-foreground">{modeConfig.slug}</span>
														</div>
													</CommandItem>
												))}
										</CommandGroup>
									</CommandList>
								</Command>
							</PopoverContent>
						</Popover>
					</div>
				</div>

				<div className="mb-5">
					{/* Only show name and delete for custom modes */}
					{visualMode && findModeBySlug(visualMode, customModes) && (
						<div className="flex gap-3 mb-4">
							<div className="flex-1">
								<div className="font-bold mb-1">{t("prompts:createModeDialog.name.label")}</div>
								<div className="flex gap-2">
									<Input
										type="text"
										value={getModeProperty(findModeBySlug(visualMode, customModes), "name") ?? ""}
										onChange={(e) => {
											const customMode = findModeBySlug(visualMode, customModes)
											if (customMode) {
												updateCustomMode(visualMode, {
													...customMode,
													name: e.target.value,
													source: customMode.source || "global",
												})
											}
										}}
										className="w-full"
									/>
									<Button
										variant="ghost"
										size="icon"
										title={t("prompts:createModeDialog.deleteMode")}
										onClick={() => {
											vscode.postMessage({
												type: "deleteCustomMode",
												slug: visualMode,
											})
										}}>
										<span className="codicon codicon-trash"></span>
									</Button>
								</div>
							</div>
						</div>
					)}
					<div className="mb-4">
						<div className="flex justify-between items-center mb-1">
							<div className="font-bold">{t("prompts:roleDefinition.title")}</div>
							{!findModeBySlug(visualMode, customModes) && (
								<Button
									variant="ghost"
									size="icon"
									onClick={() => {
										const currentMode = getCurrentMode()
										if (currentMode?.slug) {
											handleAgentReset(currentMode.slug, "roleDefinition")
										}
									}}
									title={t("prompts:roleDefinition.resetToDefault")}
									data-testid="role-definition-reset">
									<span className="codicon codicon-discard"></span>
								</Button>
							)}
						</div>
						<div className="text-sm text-vscode-descriptionForeground mb-2">
							{t("prompts:roleDefinition.description")}
						</div>
						<Textarea
							value={(() => {
								const customMode = findModeBySlug(visualMode, customModes)
								const prompt = customModePrompts?.[visualMode] as PromptComponent
								return (
									customMode?.roleDefinition ??
									prompt?.roleDefinition ??
									getRoleDefinition(visualMode)
								)
							})()}
							onChange={(e) => {
								const value =
									(e as unknown as CustomEvent)?.detail?.target?.value ||
									((e as any).target as HTMLTextAreaElement).value
								const customMode = findModeBySlug(visualMode, customModes)
								if (customMode) {
									// For custom modes, update the JSON file
									updateCustomMode(visualMode, {
										...customMode,
										roleDefinition: value.trim() || "",
										source: customMode.source || "global",
									})
								} else {
									// For built-in modes, update the prompts
									updateAgentPrompt(visualMode, {
										roleDefinition: value.trim() || undefined,
									})
								}
							}}
							className="resize-y w-full"
							rows={4}
							data-testid={`${getCurrentMode()?.slug || "code"}-prompt-textarea`}
						/>
					</div>
					{/* Mode settings */}
					<>
						<div className="mb-3">
							<div className="font-bold mb-1">{t("prompts:apiConfiguration.title")}</div>
							<div className="mb-2">
								<Select
									value={currentApiConfigName}
									onValueChange={(value) => {
										vscode.postMessage({
											type: "loadApiConfiguration",
											text: value,
										})
									}}>
									<SelectTrigger className="w-full">
										<SelectValue placeholder={t("settings:common.select")} />
									</SelectTrigger>
									<SelectContent>
										{(listApiConfigMeta || []).map((config) => (
											<SelectItem key={config.id} value={config.name}>
												{config.name}
											</SelectItem>
										))}
									</SelectContent>
								</Select>
								<div className="text-xs mt-1.5 text-vscode-descriptionForeground">
									{t("prompts:apiConfiguration.select")}
								</div>
							</div>
						</div>

						{/* Show tools for all modes */}
						<div className="mb-4">
							<div className="flex justify-between items-center mb-1">
								<div className="font-bold">{t("prompts:tools.title")}</div>
								{findModeBySlug(visualMode, customModes) && (
									<Button
										variant="ghost"
										size="icon"
										onClick={() => setIsToolsEditMode(!isToolsEditMode)}
										title={
											isToolsEditMode
												? t("prompts:tools.doneEditing")
												: t("prompts:tools.editTools")
										}>
										<span
											className={`codicon codicon-${isToolsEditMode ? "check" : "edit"}`}></span>
									</Button>
								)}
							</div>
							{!findModeBySlug(visualMode, customModes) && (
								<div className="text-sm text-vscode-descriptionForeground mb-2">
									{t("prompts:tools.builtInModesText")}
								</div>
							)}
							{isToolsEditMode && findModeBySlug(visualMode, customModes) ? (
								<div className="grid grid-cols-[repeat(auto-fill,minmax(200px,1fr))] gap-2">
									{availableGroups.map((group) => {
										const currentMode = getCurrentMode()
										const isCustomMode = findModeBySlug(visualMode, customModes)
										const customMode = isCustomMode
										const isGroupEnabled = isCustomMode
											? customMode?.groups?.some((g) => getGroupName(g) === group)
											: currentMode?.groups?.some((g) => getGroupName(g) === group)

										return (
											<VSCodeCheckbox
												key={group}
												checked={isGroupEnabled}
												onChange={handleGroupChange(group, Boolean(isCustomMode), customMode)}
												disabled={!isCustomMode}>
												{t(`prompts:tools.toolNames.${group}`)}
												{group === "edit" && (
													<div className="text-xs text-vscode-descriptionForeground mt-0.5">
														{t("prompts:tools.allowedFiles")}{" "}
														{(() => {
															const currentMode = getCurrentMode()
															const editGroup = currentMode?.groups?.find(
																(g) =>
																	Array.isArray(g) &&
																	g[0] === "edit" &&
																	g[1]?.fileRegex,
															)
															if (!Array.isArray(editGroup)) return t("prompts:allFiles")
															return (
																editGroup[1].description ||
																`/${editGroup[1].fileRegex}/`
															)
														})()}
													</div>
												)}
											</VSCodeCheckbox>
										)
									})}
								</div>
							) : (
								<div className="text-sm text-vscode-foreground mb-2 leading-relaxed">
									{(() => {
										const currentMode = getCurrentMode()
										const enabledGroups = currentMode?.groups || []

										// If there are no enabled groups, display translated "None"
										if (enabledGroups.length === 0) {
											return t("prompts:tools.noTools")
										}

										return enabledGroups
											.map((group) => {
												const groupName = getGroupName(group)
												const displayName = t(`prompts:tools.toolNames.${groupName}`)
												if (Array.isArray(group) && group[1]?.fileRegex) {
													const description =
														group[1].description || `/${group[1].fileRegex}/`
													return `${displayName} (${description})`
												}
												return displayName
											})
											.join(", ")
									})()}
								</div>
							)}
						</div>
					</>

					{/* Role definition for both built-in and custom modes */}
					<div className="mb-2">
						<div className="flex justify-between items-center mb-1">
							<div className="font-bold">{t("prompts:customInstructions.title")}</div>
							{!findModeBySlug(visualMode, customModes) && (
								<Button
									variant="ghost"
									size="icon"
									onClick={() => {
										const currentMode = getCurrentMode()
										if (currentMode?.slug) {
											handleAgentReset(currentMode.slug, "customInstructions")
										}
									}}
									title={t("prompts:customInstructions.resetToDefault")}
									data-testid="custom-instructions-reset">
									<span className="codicon codicon-discard"></span>
								</Button>
							)}
						</div>
						<div className="text-[13px] text-vscode-descriptionForeground mb-2">
							{t("prompts:customInstructions.description", {
								modeName: getCurrentMode()?.name || "Code",
							})}
						</div>
						<Textarea
							value={(() => {
								const customMode = findModeBySlug(visualMode, customModes)
								const prompt = customModePrompts?.[visualMode] as PromptComponent
								return (
									customMode?.customInstructions ??
									prompt?.customInstructions ??
									getCustomInstructions(mode, customModes)
								)
							})()}
							onChange={(e) => {
								const value =
									(e as unknown as CustomEvent)?.detail?.target?.value ||
									((e as any).target as HTMLTextAreaElement).value
								const customMode = findModeBySlug(visualMode, customModes)
								if (customMode) {
									// For custom modes, update the JSON file
									updateCustomMode(visualMode, {
										...customMode,
										customInstructions: value.trim() || undefined,
										source: customMode.source || "global",
									})
								} else {
									// For built-in modes, update the prompts
									const existingPrompt = customModePrompts?.[visualMode] as PromptComponent
									updateAgentPrompt(visualMode, {
										...existingPrompt,
										customInstructions: value.trim(),
									})
								}
							}}
							rows={4}
							className="w-full resize-y"
							data-testid={`${getCurrentMode()?.slug || "code"}-custom-instructions-textarea`}
						/>
						<div className="text-xs text-vscode-descriptionForeground mt-1.5">
							<Trans
								i18nKey="prompts:customInstructions.loadFromFile"
								values={{
									mode: getCurrentMode()?.name || "Code",
									slug: getCurrentMode()?.slug || "code",
								}}
								components={{
									span: (
										<span
											className="text-vscode-textLink-foreground cursor-pointer underline"
											onClick={() => {
												const currentMode = getCurrentMode()
												if (!currentMode) return

												// Open or create an empty file
												vscode.postMessage({
													type: "openFile",
													text: `./.kilocode/rules-${currentMode.slug}/rules.md`,
													values: {
														create: true,
														content: "",
													},
												})
											}}
										/>
									),
								}}
							/>
						</div>
					</div>
				</div>

				<div className="pb-4 border-b border-vscode-input-border">
					<div className="flex gap-2">
						<Button
							variant="default"
							onClick={() => {
								const currentMode = getCurrentMode()
								if (currentMode) {
									vscode.postMessage({
										type: "getSystemPrompt",
										mode: currentMode.slug,
									})
								}
							}}
							data-testid="preview-prompt-button">
							{t("prompts:systemPrompt.preview")}
						</Button>
						<Button
							variant="ghost"
							size="icon"
							title={t("prompts:systemPrompt.copy")}
							onClick={() => {
								const currentMode = getCurrentMode()
								if (currentMode) {
									vscode.postMessage({
										type: "copySystemPrompt",
										mode: currentMode.slug,
									})
								}
							}}
							data-testid="copy-prompt-button">
							<span className="codicon codicon-copy"></span>
						</Button>
					</div>

					{/* Custom System Prompt Disclosure */}
					<div className="mt-4">
						<button
							onClick={() => setIsSystemPromptDisclosureOpen(!isSystemPromptDisclosureOpen)}
							className="flex items-center text-xs text-vscode-foreground hover:text-vscode-textLink-foreground focus:outline-none"
							aria-expanded={isSystemPromptDisclosureOpen}>
							<span
								className={`codicon codicon-${isSystemPromptDisclosureOpen ? "chevron-down" : "chevron-right"} mr-1`}></span>
							<span>{t("prompts:advancedSystemPrompt.title")}</span>
						</button>

						{isSystemPromptDisclosureOpen && (
							<div className="text-xs text-vscode-descriptionForeground mt-2 ml-5">
								<Trans
									i18nKey="prompts:advancedSystemPrompt.description"
									values={{
										slug: getCurrentMode()?.slug || "code",
									}}
									components={{
										span: (
											<span
												className="text-vscode-textLink-foreground cursor-pointer underline"
												onClick={() => {
													const currentMode = getCurrentMode()
													if (!currentMode) return

													vscode.postMessage({
														type: "openFile",
														// kilocode_change
														text: `./.kilocode/system-prompt-${currentMode.slug}`,
														values: {
															create: true,
															content: "",
														},
													})
												}}
											/>
										),
									}}
								/>
							</div>
						)}
					</div>
				</div>

				<div className="pb-5 border-b border-vscode-input-border">
					<h3 className="text-vscode-foreground mb-3">{t("prompts:globalCustomInstructions.title")}</h3>

					<div className="text-sm text-vscode-descriptionForeground mb-2">
						{t("prompts:globalCustomInstructions.description", {
							language: i18next.language,
						})}
					</div>
					<Textarea
						value={customInstructions}
						onChange={(e) => {
							const value =
								(e as unknown as CustomEvent)?.detail?.target?.value ||
								((e as any).target as HTMLTextAreaElement).value
							setCustomInstructions(value || undefined)
							vscode.postMessage({
								type: "customInstructions",
								text: value.trim() || undefined,
							})
						}}
						rows={4}
						className="w-full resize-y"
						data-testid="global-custom-instructions-textarea"
					/>
					<div className="text-xs text-vscode-descriptionForeground mt-1.5">
						<Trans
							i18nKey="prompts:globalCustomInstructions.loadFromFile"
							components={{
								span: (
									<span
										className="text-vscode-textLink-foreground cursor-pointer underline"
										onClick={() =>
											vscode.postMessage({
												type: "openFile",
												text: "./.kilocode/rules/rules.md",
												values: {
													create: true,
													content: "",
												},
											})
										}
									/>
								),
							}}
						/>
					</div>
				</div>

				<div className="mt-5 pb-15 border-b border-vscode-input-border">
					<h3 className="text-vscode-foreground mb-3">{t("prompts:supportPrompts.title")}</h3>
					<div className="flex gap-4 items-center flex-wrap py-1">
						<Select
							value={activeSupportOption}
							onValueChange={(type) => setActiveSupportOption(type as SupportPromptType)}>
							<SelectTrigger className="w-full" data-testid="support-prompt-select-trigger">
								<SelectValue placeholder={t("settings:common.select")} />
							</SelectTrigger>
							<SelectContent>
								{Object.keys(supportPrompt.default).map((type) => (
									<SelectItem key={type} value={type} data-testid={`${type}-option`}>
										{t(`prompts:supportPrompts.types.${type}.label`)}
									</SelectItem>
								))}
							</SelectContent>
						</Select>
					</div>

					{/* Support prompt description */}
					<div className="text-[13px] text-vscode-descriptionForeground my-2 mb-4">
						{t(`prompts:supportPrompts.types.${activeSupportOption}.description`)}
					</div>

					<div key={activeSupportOption}>
						<div className="flex justify-between items-center mb-1">
							<div className="font-bold">{t("prompts:supportPrompts.prompt")}</div>
							<Button
								variant="ghost"
								size="icon"
								onClick={() => handleSupportReset(activeSupportOption)}
								title={t("prompts:supportPrompts.resetPrompt", {
									promptType: activeSupportOption,
								})}>
								<span className="codicon codicon-discard"></span>
							</Button>
						</div>

						<Textarea
							value={getSupportPromptValue(activeSupportOption)}
							onChange={(e) => {
								const value =
									(e as unknown as CustomEvent)?.detail?.target?.value ||
									((e as any).target as HTMLTextAreaElement).value
								const trimmedValue = value.trim()
								updateSupportPrompt(activeSupportOption, trimmedValue || undefined)
							}}
							rows={6}
							className="resize-y w-full"
						/>

						{activeSupportOption === "ENHANCE" && (
							<>
								<div>
									<div className="text-vscode-foreground text-[13px] mb-5 mt-1.5"></div>
									<div className="mb-3">
										<div className="mb-2">
											<div className="font-bold mb-1">
												{t("prompts:supportPrompts.enhance.apiConfiguration")}
											</div>
											<div className="text-[13px] text-vscode-descriptionForeground">
												{t("prompts:supportPrompts.enhance.apiConfigDescription")}
											</div>
										</div>
										<Select
											value={enhancementApiConfigId || "-"}
											onValueChange={(value) => {
												// normalise to empty string for empty value
												// because we can't use it directly for the select element
												setEnhancementApiConfigId(value === "-" ? "" : value)
												vscode.postMessage({
													type: "enhancementApiConfigId",
													text: value,
												})
											}}>
											<SelectTrigger data-testid="api-config-select" className="w-full">
												<SelectValue
													placeholder={t("prompts:supportPrompts.enhance.useCurrentConfig")}
												/>
											</SelectTrigger>
											<SelectContent>
												<SelectItem value="-">
													{t("prompts:supportPrompts.enhance.useCurrentConfig")}
												</SelectItem>
												{(listApiConfigMeta || []).map((config) => (
													<SelectItem
														key={config.id}
														value={config.id}
														data-testid={`${config.id}-option`}>
														{config.name}
													</SelectItem>
												))}
											</SelectContent>
										</Select>
									</div>
								</div>

								<div className="mt-4">
									<Textarea
										value={testPrompt}
										onChange={(e) => setTestPrompt((e.target as HTMLTextAreaElement).value)}
										placeholder={t("prompts:supportPrompts.enhance.testPromptPlaceholder")}
										rows={3}
										className="w-full resize-y"
										data-testid="test-prompt-textarea"
									/>
									<div className="mt-2 flex justify-start items-center gap-2">
										<Button
											variant="default"
											onClick={handleTestEnhancement}
											disabled={isEnhancing}>
											{t("prompts:supportPrompts.enhance.previewButton")}
										</Button>
									</div>
								</div>
							</>
						)}
					</div>
				</div>
			</TabContent>

			{isCreateModeDialogOpen && (
				<div className="fixed inset-0 flex justify-end bg-black/50 z-[1000]">
					<div className="w-[calc(100vw-100px)] h-full bg-vscode-editor-background shadow-md flex flex-col relative">
						<div className="flex-1 p-5 overflow-y-auto min-h-0">
							<Button
								variant="ghost"
								size="icon"
								onClick={() => setIsCreateModeDialogOpen(false)}
								className="absolute top-5 right-5">
								<span className="codicon codicon-close"></span>
							</Button>
							<h2 className="mb-4">{t("prompts:createModeDialog.title")}</h2>
							<div className="mb-4">
								<div className="font-bold mb-1">{t("prompts:createModeDialog.name.label")}</div>
								<Input
									type="text"
									value={newModeName}
									onChange={(e) => {
										handleNameChange(e.target.value)
									}}
									className="w-full"
								/>
								{nameError && (
									<div className="text-xs text-vscode-errorForeground mt-1">{nameError}</div>
								)}
							</div>
							<div className="mb-4">
								<div className="font-bold mb-1">{t("prompts:createModeDialog.slug.label")}</div>
								<Input
									type="text"
									value={newModeSlug}
									onChange={(e) => {
										setNewModeSlug(e.target.value)
									}}
									className="w-full"
								/>
								<div className="text-xs text-vscode-descriptionForeground mt-1">
									{t("prompts:createModeDialog.slug.description")}
								</div>
								{slugError && (
									<div className="text-xs text-vscode-errorForeground mt-1">{slugError}</div>
								)}
							</div>
							<div className="mb-4">
								<div className="font-bold mb-1">{t("prompts:createModeDialog.saveLocation.label")}</div>
								<div className="text-sm text-vscode-descriptionForeground mb-2">
									{t("prompts:createModeDialog.saveLocation.description")}
								</div>
								<VSCodeRadioGroup
									value={newModeSource}
									onChange={(e: Event | React.FormEvent<HTMLElement>) => {
										const target = ((e as CustomEvent)?.detail?.target ||
											(e.target as HTMLInputElement)) as HTMLInputElement
										setNewModeSource(target.value as ModeSource)
									}}>
									<VSCodeRadio value="global">
										{t("prompts:createModeDialog.saveLocation.global.label")}
										<div className="text-xs text-vscode-descriptionForeground mt-0.5">
											{t("prompts:createModeDialog.saveLocation.global.description")}
										</div>
									</VSCodeRadio>
									<VSCodeRadio value="project">
										{t("prompts:createModeDialog.saveLocation.project.label")}
										<div className="text-xs text-vscode-descriptionForeground mt-0.5">
											{t("prompts:createModeDialog.saveLocation.project.description")}
										</div>
									</VSCodeRadio>
								</VSCodeRadioGroup>
							</div>

							<div style={{ marginBottom: "16px" }}>
								<div style={{ fontWeight: "bold", marginBottom: "4px" }}>
									{t("prompts:createModeDialog.roleDefinition.label")}
								</div>
								<div
									style={{
										fontSize: "13px",
										color: "var(--vscode-descriptionForeground)",
										marginBottom: "8px",
									}}>
									{t("prompts:createModeDialog.roleDefinition.description")}
								</div>
								<Textarea
									value={newModeRoleDefinition}
									onChange={(e) => {
										setNewModeRoleDefinition(e.target.value)
									}}
									rows={4}
									className="w-full resize-y"
								/>
								{roleDefinitionError && (
									<div className="text-xs text-vscode-errorForeground mt-1">
										{roleDefinitionError}
									</div>
								)}
							</div>
							<div className="mb-4">
								<div className="font-bold mb-1">{t("prompts:createModeDialog.tools.label")}</div>
								<div className="text-[13px] text-vscode-descriptionForeground mb-2">
									{t("prompts:createModeDialog.tools.description")}
								</div>
								<div className="grid grid-cols-[repeat(auto-fill,minmax(200px,1fr))] gap-2">
									{availableGroups.map((group) => (
										<VSCodeCheckbox
											key={group}
											checked={newModeGroups.some((g) => getGroupName(g) === group)}
											onChange={(e: Event | React.FormEvent<HTMLElement>) => {
												const target =
													(e as CustomEvent)?.detail?.target || (e.target as HTMLInputElement)
												const checked = target.checked
												if (checked) {
													setNewModeGroups([...newModeGroups, group])
												} else {
													setNewModeGroups(
														newModeGroups.filter((g) => getGroupName(g) !== group),
													)
												}
											}}>
											{t(`prompts:tools.toolNames.${group}`)}
										</VSCodeCheckbox>
									))}
								</div>
								{groupsError && (
									<div className="text-xs text-vscode-errorForeground mt-1">{groupsError}</div>
								)}
							</div>
							<div className="mb-4">
								<div className="font-bold mb-1">
									{t("prompts:createModeDialog.customInstructions.label")}
								</div>
								<div className="text-[13px] text-vscode-descriptionForeground mb-2">
									{t("prompts:createModeDialog.customInstructions.description")}
								</div>
								<Textarea
									value={newModeCustomInstructions}
									onChange={(e) => {
										setNewModeCustomInstructions(e.target.value)
									}}
									rows={4}
									className="w-full resize-y"
								/>
							</div>
						</div>
						<div className="flex justify-end p-3 px-5 gap-2 border-t border-vscode-editor-lineHighlightBorder bg-vscode-editor-background">
							<Button variant="secondary" onClick={() => setIsCreateModeDialogOpen(false)}>
								{t("prompts:createModeDialog.buttons.cancel")}
							</Button>
							<Button variant="default" onClick={handleCreateMode}>
								{t("prompts:createModeDialog.buttons.create")}
							</Button>
						</div>
					</div>
				</div>
			)}

			{isDialogOpen && (
				<div className="fixed inset-0 flex justify-end bg-black/50 z-[1000]">
					<div className="w-[calc(100vw-100px)] h-full bg-vscode-editor-background shadow-md flex flex-col relative">
						<div className="flex-1 p-5 overflow-y-auto min-h-0">
							<Button
								variant="ghost"
								size="icon"
								onClick={() => setIsDialogOpen(false)}
								className="absolute top-5 right-5">
								<span className="codicon codicon-close"></span>
							</Button>
							<h2 className="mb-4">
								{selectedPromptTitle ||
									t("prompts:systemPrompt.title", {
										modeName: getCurrentMode()?.name || "Code",
									})}
							</h2>
							<pre className="p-2 whitespace-pre-wrap break-words font-mono text-vscode-editor-font-size text-vscode-editor-foreground bg-vscode-editor-background border border-vscode-editor-lineHighlightBorder rounded overflow-y-auto">
								{selectedPromptContent}
							</pre>
						</div>
						<div className="flex justify-end p-3 px-5 border-t border-vscode-editor-lineHighlightBorder bg-vscode-editor-background">
							<Button variant="secondary" onClick={() => setIsDialogOpen(false)}>
								{t("prompts:createModeDialog.close")}
							</Button>
						</div>
					</div>
				</div>
			)}
			{/* kilocode_change */}
			<BottomControls />
		</Tab>
	)
}

export default PromptsView<|MERGE_RESOLUTION|>--- conflicted
+++ resolved
@@ -1,9 +1,5 @@
-<<<<<<< HEAD
-import React, { useState, useEffect, useMemo, useCallback } from "react"
+import React, { useState, useEffect, useMemo, useCallback, useRef } from "react"
 import BottomControls from "../chat/BottomControls" // kilocode_change
-=======
-import React, { useState, useEffect, useMemo, useCallback, useRef } from "react"
->>>>>>> 2caf974e
 import { Button } from "@/components/ui/button"
 import { VSCodeCheckbox, VSCodeRadioGroup, VSCodeRadio } from "@vscode/webview-ui-toolkit/react"
 
