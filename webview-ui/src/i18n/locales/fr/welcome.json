{
<<<<<<< HEAD
	"greeting": "Salut, je suis Kilo Code !",
	"introduction": "Je peux effectuer toutes sortes de tâches grâce aux dernières avancées en matière de capacités de codage agentique et à l'accès à des outils qui me permettent de créer et de modifier des fichiers, d'explorer des projets complexes, d'utiliser le navigateur et d'exécuter des commandes terminal (avec ta permission, bien sûr). Je peux même utiliser MCP pour créer de nouveaux outils et étendre mes propres capacités.",
=======
	"greeting": "Salut, je suis Roo !",
	"introduction": "<strong>Roo Code est l'agent de codage autonome de premier plan.</strong> Prépare-toi à architecturer, coder, déboguer et à augmenter ta productivité comme jamais auparavant. Pour continuer, Roo Code nécessite une clé API.",
>>>>>>> 7f026f5c
	"notice": "Pour commencer, cette extension a besoin d'un fournisseur d'API.",
	"start": "C'est parti !",
	"chooseProvider": "Choisis un fournisseur d'API pour commencer :",
	"routers": {
		"requesty": {
			"description": "Ton routeur LLM optimisé",
			"incentive": "1$ de crédit gratuit"
		},
		"openrouter": {
			"description": "Une interface unifiée pour les LLMs"
		}
	},
	"startRouter": "Configuration rapide via un routeur",
	"startCustom": "Utiliser ta propre clé API",
	"or": "ou"
}<|MERGE_RESOLUTION|>--- conflicted
+++ resolved
@@ -1,11 +1,6 @@
 {
-<<<<<<< HEAD
 	"greeting": "Salut, je suis Kilo Code !",
-	"introduction": "Je peux effectuer toutes sortes de tâches grâce aux dernières avancées en matière de capacités de codage agentique et à l'accès à des outils qui me permettent de créer et de modifier des fichiers, d'explorer des projets complexes, d'utiliser le navigateur et d'exécuter des commandes terminal (avec ta permission, bien sûr). Je peux même utiliser MCP pour créer de nouveaux outils et étendre mes propres capacités.",
-=======
-	"greeting": "Salut, je suis Roo !",
-	"introduction": "<strong>Roo Code est l'agent de codage autonome de premier plan.</strong> Prépare-toi à architecturer, coder, déboguer et à augmenter ta productivité comme jamais auparavant. Pour continuer, Roo Code nécessite une clé API.",
->>>>>>> 7f026f5c
+	"introduction": "<strong>Kilo Code est l'agent de codage autonome de premier plan.</strong> Prépare-toi à architecturer, coder, déboguer et à augmenter ta productivité comme jamais auparavant. Pour continuer, Kilo Code nécessite une clé API.",
 	"notice": "Pour commencer, cette extension a besoin d'un fournisseur d'API.",
 	"start": "C'est parti !",
 	"chooseProvider": "Choisis un fournisseur d'API pour commencer :",
