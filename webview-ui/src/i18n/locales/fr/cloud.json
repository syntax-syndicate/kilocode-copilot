--- conflicted
+++ resolved
@@ -3,20 +3,6 @@
 	"profilePicture": "Photo de profil",
 	"logOut": "Déconnexion",
 	"testApiAuthentication": "Tester l'authentification API",
-<<<<<<< HEAD
-	"signIn": "Se connecter à Kilo Code Cloud",
-	"connect": "Se connecter",
-	"cloudBenefitsTitle": "Se connecter à Kilo Code Cloud",
-	"cloudBenefitsSubtitle": "Synchronise tes prompts et télémétrie pour activer :",
-	"cloudBenefitHistory": "Historique des tâches en ligne",
-	"cloudBenefitSharing": "Fonctionnalités de partage et collaboration",
-	"cloudBenefitMetrics": "Métriques d'utilisation basées sur les tâches, tokens et coûts",
-	"cloudBenefitWalkaway": "Suivez et contrôlez les tâches depuis n'importe où avec Kilo remote Control",
-	"remoteControl": "Kilo remote Control",
-	"remoteControlDescription": "Permet de suivre et d'interagir avec les tâches dans cet espace de travail avec Kilo Code Cloud",
-	"visitCloudWebsite": "Visiter Kilo Code Cloud",
-	"cloudUrlPillLabel": "URL de Kilo Code Cloud"
-=======
 	"signIn": "Se connecter à Roo Code Cloud",
 	"connect": "Se connecter maintenant",
 	"cloudBenefitsTitle": "Se connecter à Roo Code Cloud",
@@ -42,5 +28,4 @@
 		"longRunningTask": "Cela peut prendre un certain temps. Continuez de n'importe où avec le Cloud.",
 		"taskList": "Roo Code Cloud est là : suivez et contrôlez vos tâches de n'importe où. <learnMoreLink>En savoir plus</learnMoreLink>."
 	}
->>>>>>> 68352562
 }