--- conflicted
+++ resolved
@@ -379,14 +379,9 @@
 		"ollama": {
 			"baseUrl": "ベースURL（オプション）",
 			"modelId": "モデルID",
-<<<<<<< HEAD
 			"apiKey": "APIキー",
 			"apiKeyPlaceholder": "APIキーを入力してください",
 			"apiKeyInfo": "APIキーはAuthorizationヘッダーとして送信されます",
-=======
-			"apiKey": "Ollama APIキー",
-			"apiKeyHelp": "認証されたOllamaインスタンスやクラウドサービス用のオプションAPIキー。ローカルインストールの場合は空のままにしてください。",
->>>>>>> 8cff25ab
 			"description": "Ollamaを使用すると、ローカルコンピューターでモデルを実行できます。始め方については、クイックスタートガイドをご覧ください。",
 			"warning": "注意：Kilo Codeは複雑なプロンプトを使用し、Claudeモデルで最適に動作します。能力の低いモデルは期待通りに動作しない場合があります。"
 		},
