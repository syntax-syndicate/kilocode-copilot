--- conflicted
+++ resolved
@@ -30,13 +30,7 @@
 		"terminal": "ターミナル",
 		"experimental": "実験的",
 		"language": "言語",
-<<<<<<< HEAD
-		"about": "Kilo Codeについて",
-		"interface": "インターフェース",
-		"mcp": "MCPサーバー"
-=======
-		"about": "Roo Codeについて"
->>>>>>> 2caf974e
+		"about": "Kilo Codeについて"
 	},
 	"autoApprove": {
 		"description": "Kilo Codeが承認なしで自動的に操作を実行できるようにします。AIを完全に信頼し、関連するセキュリティリスクを理解している場合にのみ、これらの設定を有効にしてください。",
@@ -428,13 +422,8 @@
 		}
 	},
 	"promptCaching": {
-<<<<<<< HEAD
-		"label": "プロンプトキャッシングを有効化",
-		"description": "有効にすると、Kilo Codeはコスト削減のためにプロンプトキャッシングを有効にしてこのモデルを使用します。"
-=======
 		"label": "プロンプトキャッシュを無効化",
-		"description": "チェックすると、Rooはこのモデルに対してプロンプトキャッシュを使用しません。"
->>>>>>> 2caf974e
+		"description": "チェックすると、Kilo Codeはこのモデルに対してプロンプトキャッシュを使用しません。"
 	},
 	"temperature": {
 		"useCustom": "カスタム温度を使用",
