{
	"greeting": "Kilo Code có thể giúp gì cho bạn?",
	"task": {
		"title": "Nhiệm vụ",
		"expand": "Mở rộng nhiệm vụ",
		"collapse": "Thu gọn nhiệm vụ",
		"seeMore": "Xem thêm",
		"seeLess": "Thu gọn",
		"tokens": "Tokens",
		"cache": "Bộ nhớ đệm",
		"apiCost": "Chi phí API",
		"size": "Kích thước",
		"contextWindow": "Chiều dài bối cảnh",
		"closeAndStart": "Đóng nhiệm vụ và bắt đầu nhiệm vụ mới",
		"export": "Xuất lịch sử nhiệm vụ",
		"delete": "Xóa nhiệm vụ (Shift + Click để bỏ qua xác nhận)",
		"condenseContext": "Cô đọng ngữ cảnh thông minh",
		"share": "Chia sẻ nhiệm vụ",
		"shareWithOrganization": "Chia sẻ với tổ chức",
		"shareWithOrganizationDescription": "Chỉ thành viên tổ chức của bạn mới có thể truy cập",
		"sharePublicly": "Chia sẻ công khai",
		"sharePubliclyDescription": "Bất kỳ ai có liên kết đều có thể truy cập",
		"connectToCloud": "Kết nối với Cloud",
		"connectToCloudDescription": "Đăng nhập vào Kilo Code Cloud để chia sẻ tác vụ",
		"sharingDisabledByOrganization": "Chia sẻ bị tổ chức vô hiệu hóa",
		"shareSuccessOrganization": "Liên kết tổ chức đã được sao chép vào clipboard",
		"shareSuccessPublic": "Liên kết công khai đã được sao chép vào clipboard",
		"openInCloud": "Mở tác vụ trong Roo Code Cloud",
		"openInCloudIntro": "Tiếp tục theo dõi hoặc tương tác với Roo từ bất cứ đâu. Quét, nhấp hoặc sao chép để mở."
	},
	"history": {
		"title": "Lịch Sử"
	},
	"unpin": "Bỏ ghim khỏi đầu",
	"pin": "Ghim lên đầu",
	"tokenProgress": {
		"availableSpace": "Không gian khả dụng: {{amount}} tokens",
		"tokensUsed": "Tokens đã sử dụng: {{used}} trong {{total}}",
		"reservedForResponse": "Dành riêng cho phản hồi mô hình: {{amount}} tokens"
	},
	"retry": {
		"title": "Thử lại",
		"tooltip": "Thử lại thao tác"
	},
	"startNewTask": {
		"title": "Bắt đầu nhiệm vụ mới",
		"tooltip": "Bắt đầu một nhiệm vụ mới"
	},
	"reportBug": {
		"title": "Báo lỗi"
	},
	"proceedAnyways": {
		"title": "Vẫn tiếp tục",
		"tooltip": "Tiếp tục trong khi lệnh đang chạy"
	},
	"save": {
		"title": "Lưu",
		"tooltip": "Lưu các thay đổi tin nhắn"
	},
	"reject": {
		"title": "Từ chối",
		"tooltip": "Từ chối hành động này"
	},
	"completeSubtaskAndReturn": "Hoàn thành nhiệm vụ phụ và quay lại",
	"approve": {
		"title": "Phê duyệt",
		"tooltip": "Phê duyệt hành động này"
	},
	"runCommand": {
		"title": "Chạy lệnh",
		"tooltip": "Thực thi lệnh này"
	},
	"proceedWhileRunning": {
		"title": "Tiếp tục trong khi chạy",
		"tooltip": "Tiếp tục bất chấp cảnh báo"
	},
	"killCommand": {
		"title": "Dừng lệnh",
		"tooltip": "Dừng lệnh hiện tại"
	},
	"resumeTask": {
		"title": "Tiếp tục nhiệm vụ",
		"tooltip": "Tiếp tục nhiệm vụ hiện tại"
	},
	"terminate": {
		"title": "Kết thúc",
		"tooltip": "Kết thúc nhiệm vụ hiện tại"
	},
	"cancel": {
		"title": "Hủy",
		"tooltip": "Hủy thao tác hiện tại"
	},
	"scrollToBottom": "Cuộn xuống cuối cuộc trò chuyện",
	"about": "Tạo, tái cấu trúc và gỡ lỗi mã bằng sự hỗ trợ của AI. Kiểm tra <DocsLink>tài liệu</DocsLink> của chúng tôi để tìm hiểu thêm.",
	"onboarding": "<strong>Danh sách nhiệm vụ của bạn trong không gian làm việc này trống.</strong> Bắt đầu bằng cách nhập nhiệm vụ bên dưới. Bạn không chắc chắn nên bắt đầu như thế nào? Đọc thêm về những gì Kilo Code có thể làm cho bạn trong <DocsLink>tài liệu</DocsLink>.",
	"rooTips": {
		"boomerangTasks": {
			"title": "Điều phối Nhiệm vụ",
			"description": "Chia nhỏ các nhiệm vụ thành các phần nhỏ hơn, dễ quản lý hơn."
		},
		"stickyModels": {
			"title": "Chế độ dính",
			"description": "Mỗi chế độ ghi nhớ mô hình đã sử dụng cuối cùng của bạn"
		},
		"tools": {
			"title": "Công cụ",
			"description": "Cho phép AI giải quyết vấn đề bằng cách duyệt web, chạy lệnh, v.v."
		},
		"customizableModes": {
			"title": "Chế độ tùy chỉnh",
			"description": "Các nhân vật chuyên biệt với hành vi riêng và mô hình được chỉ định"
		}
	},
	"selectMode": "Chọn chế độ tương tác",
	"selectApiConfig": "Chọn cấu hình API",
	"selectModelConfig": "Chọn mô hình",
	"enhancePrompt": "Nâng cao yêu cầu với ngữ cảnh bổ sung",
	"addImages": "Thêm hình ảnh vào tin nhắn",
	"sendMessage": "Gửi tin nhắn",
	"stopTts": "Dừng chuyển văn bản thành giọng nói",
	"typeMessage": "Nhập tin nhắn...",
	"typeTask": "Nhập nhiệm vụ của bạn tại đây...",
	"addContext": "@ để thêm ngữ cảnh, / cho lệnh",
	"dragFiles": "giữ shift để kéo tệp",
	"dragFilesImages": "giữ shift để kéo tệp/hình ảnh",
	"enhancePromptDescription": "Nút 'Nâng cao yêu cầu' giúp cải thiện yêu cầu của bạn bằng cách cung cấp ngữ cảnh bổ sung, làm rõ hoặc diễn đạt lại. Hãy thử nhập yêu cầu tại đây và nhấp vào nút một lần nữa để xem cách thức hoạt động.",
	"modeSelector": {
		"title": "Chế độ",
		"marketplace": "Chợ Chế độ",
		"settings": "Cài đặt Chế độ",
		"description": "Các nhân cách chuyên biệt điều chỉnh hành vi của Kilo Code.",
		"searchPlaceholder": "Tìm kiếm chế độ...",
		"noResults": "Không tìm thấy kết quả nào"
	},
	"errorReadingFile": "Lỗi khi đọc tệp:",
	"noValidImages": "Không có hình ảnh hợp lệ nào được xử lý",
	"separator": "Dấu phân cách",
	"edit": "Chỉnh sửa...",
	"forNextMode": "cho chế độ tiếp theo",
	"forPreviousMode": "cho chế độ trước đó",
	"error": "Lỗi",
	"diffError": {
		"title": "Chỉnh sửa không thành công"
	},
	"troubleMessage": "Kilo Code đang gặp sự cố...",
	"apiRequest": {
		"title": "Yêu cầu API",
		"failed": "Yêu cầu API thất bại",
		"streaming": "Yêu cầu API...",
		"cancelled": "Yêu cầu API đã hủy",
		"streamingFailed": "Streaming API thất bại"
	},
	"checkpoint": {
		"regular": "Điểm kiểm tra",
		"initializingWarning": "Đang khởi tạo điểm kiểm tra... Nếu quá trình này mất quá nhiều thời gian, bạn có thể vô hiệu hóa điểm kiểm tra trong <settingsLink>cài đặt</settingsLink> và khởi động lại tác vụ của bạn.",
		"menu": {
			"viewDiff": "Xem khác biệt",
			"restore": "Khôi phục điểm kiểm tra",
			"restoreFiles": "Khôi phục tệp",
			"restoreFilesDescription": "Khôi phục các tệp dự án của bạn về bản chụp được thực hiện tại thời điểm này.",
			"restoreFilesAndTask": "Khôi phục tệp & nhiệm vụ",
			"confirm": "Xác nhận",
			"cancel": "Hủy",
			"cannotUndo": "Hành động này không thể hoàn tác.",
			"restoreFilesAndTaskDescription": "Khôi phục các tệp dự án của bạn về bản chụp được thực hiện tại thời điểm này và xóa tất cả tin nhắn sau điểm này."
		},
		"current": "Hiện tại"
	},
	"instructions": {
		"wantsToFetch": "Kilo Code muốn lấy hướng dẫn chi tiết để hỗ trợ nhiệm vụ hiện tại"
	},
	"fileOperations": {
		"wantsToRead": "Kilo Code muốn đọc tệp này:",
		"wantsToReadOutsideWorkspace": "Kilo Code muốn đọc tệp này bên ngoài không gian làm việc:",
		"didRead": "Kilo Code đã đọc tệp này:",
		"wantsToEdit": "Kilo Code muốn chỉnh sửa tệp này:",
		"wantsToEditOutsideWorkspace": "Kilo Code muốn chỉnh sửa tệp này bên ngoài không gian làm việc:",
		"wantsToEditProtected": "Kilo Code muốn chỉnh sửa tệp cấu hình được bảo vệ:",
		"wantsToCreate": "Kilo Code muốn tạo một tệp mới:",
		"wantsToSearchReplace": "Kilo Code muốn thực hiện tìm kiếm và thay thế trong tệp này:",
		"didSearchReplace": "Kilo Code đã thực hiện tìm kiếm và thay thế trong tệp này:",
		"wantsToInsert": "Kilo Code muốn chèn nội dung vào tệp này:",
		"wantsToInsertWithLineNumber": "Kilo Code muốn chèn nội dung vào dòng {{lineNumber}} của tệp này:",
		"wantsToInsertAtEnd": "Kilo Code muốn thêm nội dung vào cuối tệp này:",
		"wantsToReadAndXMore": "Kilo Code muốn đọc tệp này và {{count}} tệp khác:",
		"wantsToReadMultiple": "Kilo Code muốn đọc nhiều tệp:",
		"wantsToApplyBatchChanges": "Kilo Code muốn áp dụng thay đổi cho nhiều tệp:",
		"wantsToGenerateImage": "Kilo Code muốn tạo một hình ảnh:",
		"wantsToGenerateImageOutsideWorkspace": "Kilo Code muốn tạo hình ảnh bên ngoài không gian làm việc:",
		"wantsToGenerateImageProtected": "Kilo Code muốn tạo hình ảnh ở vị trí được bảo vệ:",
		"didGenerateImage": "Kilo Code đã tạo một hình ảnh:"
	},
	"directoryOperations": {
		"wantsToViewTopLevel": "Kilo Code muốn xem các tệp cấp cao nhất trong thư mục này:",
		"didViewTopLevel": "Kilo Code đã xem các tệp cấp cao nhất trong thư mục này:",
		"wantsToViewRecursive": "Kilo Code muốn xem đệ quy tất cả các tệp trong thư mục này:",
		"didViewRecursive": "Kilo Code đã xem đệ quy tất cả các tệp trong thư mục này:",
		"wantsToViewDefinitions": "Kilo Code muốn xem tên định nghĩa mã nguồn được sử dụng trong thư mục này:",
		"didViewDefinitions": "Kilo Code đã xem tên định nghĩa mã nguồn được sử dụng trong thư mục này:",
		"wantsToSearch": "Kilo Code muốn tìm kiếm trong thư mục này cho <code>{{regex}}</code>:",
		"didSearch": "Kilo Code đã tìm kiếm trong thư mục này cho <code>{{regex}}</code>:",
		"wantsToSearchOutsideWorkspace": "Kilo Code muốn tìm kiếm trong thư mục này (ngoài không gian làm việc) cho <code>{{regex}}</code>:",
		"didSearchOutsideWorkspace": "Kilo Code đã tìm kiếm trong thư mục này (ngoài không gian làm việc) cho <code>{{regex}}</code>:",
		"wantsToViewTopLevelOutsideWorkspace": "Kilo Code muốn xem các tệp cấp cao nhất trong thư mục này (ngoài không gian làm việc):",
		"didViewTopLevelOutsideWorkspace": "Kilo Code đã xem các tệp cấp cao nhất trong thư mục này (ngoài không gian làm việc):",
		"wantsToViewRecursiveOutsideWorkspace": "Kilo Code muốn xem đệ quy tất cả các tệp trong thư mục này (ngoài không gian làm việc):",
		"didViewRecursiveOutsideWorkspace": "Kilo Code đã xem đệ quy tất cả các tệp trong thư mục này (ngoài không gian làm việc):",
		"wantsToViewDefinitionsOutsideWorkspace": "Kilo Code muốn xem tên định nghĩa mã nguồn được sử dụng trong thư mục này (ngoài không gian làm việc):",
		"didViewDefinitionsOutsideWorkspace": "Kilo Code đã xem tên định nghĩa mã nguồn được sử dụng trong thư mục này (ngoài không gian làm việc):"
	},
	"commandOutput": "Kết quả lệnh",
	"commandExecution": {
		"running": "Đang chạy",
		"pid": "PID: {{pid}}",
		"exited": "Đã thoát ({{exitCode}})",
		"manageCommands": "Quản lý quyền lệnh",
		"commandManagementDescription": "Quản lý quyền lệnh: Nhấp vào ✓ để cho phép tự động thực thi, ✗ để từ chối thực thi. Các mẫu có thể được bật/tắt hoặc xóa khỏi danh sách. <settingsLink>Xem tất cả cài đặt</settingsLink>",
		"addToAllowed": "Thêm vào danh sách cho phép",
		"removeFromAllowed": "Xóa khỏi danh sách cho phép",
		"addToDenied": "Thêm vào danh sách từ chối",
		"removeFromDenied": "Xóa khỏi danh sách từ chối",
		"abortCommand": "Hủy bỏ thực thi lệnh",
		"expandOutput": "Mở rộng kết quả",
		"collapseOutput": "Thu gọn kết quả",
		"expandManagement": "Mở rộng phần quản lý lệnh",
		"collapseManagement": "Thu gọn phần quản lý lệnh"
	},
	"response": "Phản hồi",
	"arguments": "Tham số",
	"mcp": {
		"wantsToUseTool": "Kilo Code muốn sử dụng một công cụ trên máy chủ MCP {{serverName}}:",
		"wantsToAccessResource": "Kilo Code muốn truy cập một tài nguyên trên máy chủ MCP {{serverName}}:"
	},
	"modes": {
		"wantsToSwitch": "Kilo Code muốn chuyển sang chế độ <code>{{mode}}</code>",
		"wantsToSwitchWithReason": "Kilo Code muốn chuyển sang chế độ <code>{{mode}}</code> vì: {{reason}}",
		"didSwitch": "Kilo Code đã chuyển sang chế độ <code>{{mode}}</code>",
		"didSwitchWithReason": "Kilo Code đã chuyển sang chế độ <code>{{mode}}</code> vì: {{reason}}"
	},
	"subtasks": {
		"wantsToCreate": "Kilo Code muốn tạo một nhiệm vụ phụ mới trong chế độ <code>{{mode}}</code>:",
		"wantsToFinish": "Kilo Code muốn hoàn thành nhiệm vụ phụ này",
		"newTaskContent": "Hướng dẫn nhiệm vụ phụ",
		"completionContent": "Nhiệm vụ phụ đã hoàn thành",
		"resultContent": "Kết quả nhiệm vụ phụ",
		"defaultResult": "Vui lòng tiếp tục với nhiệm vụ tiếp theo.",
		"completionInstructions": "Nhiệm vụ phụ đã hoàn thành! Bạn có thể xem lại kết quả và đề xuất các sửa đổi hoặc bước tiếp theo. Nếu mọi thứ có vẻ tốt, hãy xác nhận để trả kết quả về nhiệm vụ chính."
	},
	"questions": {
		"hasQuestion": "Kilo Code có một câu hỏi:"
	},
	"taskCompleted": "Nhiệm vụ hoàn thành",
	"powershell": {
		"issues": "Có vẻ như bạn đang gặp vấn đề với Windows PowerShell, vui lòng xem"
	},
	"autoApprove": {
<<<<<<< HEAD
		"title": "Tự động phê duyệt:",
		"none": "Không",
		"description": "Tự động phê duyệt cho phép Kilo Code thực hiện hành động mà không cần xin phép. Chỉ bật cho các hành động bạn hoàn toàn tin tưởng. Cấu hình chi tiết hơn có sẵn trong <settingsLink>Cài đặt</settingsLink>.",
		"selectOptionsFirst": "Chọn ít nhất một tùy chọn bên dưới để bật tự động phê duyệt",
		"toggleAriaLabel": "Chuyển đổi tự động phê duyệt",
		"disabledAriaLabel": "Tự động phê duyệt bị vô hiệu hóa - hãy chọn các tùy chọn trước"
=======
		"tooltip": "Quản lý cài đặt tự động phê duyệt",
		"title": "Tự động phê duyệt",
		"all": "Tất cả",
		"none": "Không có",
		"description": "Thực hiện các hành động này mà không cần xin phép. Chỉ bật tính năng này cho các hành động bạn hoàn toàn tin tưởng.",
		"selectOptionsFirst": "Chọn ít nhất một tùy chọn bên dưới để bật tính năng tự động phê duyệt",
		"toggleAriaLabel": "Bật/tắt tự động phê duyệt",
		"disabledAriaLabel": "Tự động phê duyệt đã tắt - trước tiên hãy chọn các tùy chọn",
		"triggerLabel_zero": "Không có tự động phê duyệt",
		"triggerLabel_one": "1 được tự động phê duyệt",
		"triggerLabel_other": "{{count}} được tự động phê duyệt",
		"triggerLabelAll": "YOLO"
>>>>>>> 68352562
	},
	"reasoning": {
		"thinking": "Đang suy nghĩ",
		"seconds": "{{count}} giây"
	},
	"contextCondense": {
		"title": "Ngữ cảnh đã tóm tắt",
		"condensing": "Đang cô đọng ngữ cảnh...",
		"errorHeader": "Không thể cô đọng ngữ cảnh",
		"tokens": "token"
	},
	"followUpSuggest": {
		"copyToInput": "Sao chép vào ô nhập liệu (hoặc Shift + nhấp chuột)",
		"autoSelectCountdown": "Tự động chọn sau {{count}}s",
		"countdownDisplay": "{{count}}s"
	},
	"announcement": {
		"title": "🎉 Roo Code {{version}} Đã phát hành",
		"description": "Giới thiệu <bold>Roo Code Cloud:</bold> Mang sức mạnh của Roo vượt ra ngoài IDE",
		"feature1": "<bold>Theo dõi tiến trình tác vụ từ bất kỳ đâu (Miễn phí):</bold> Nhận cập nhật thời gian thực về các tác vụ chạy dài mà không bị mắc kẹt trong IDE của bạn",
		"feature2": "<bold>Điều khiển Tiện ích Roo từ xa (Pro):</bold> Bắt đầu, dừng và tương tác với các tác vụ từ giao diện trình duyệt dựa trên chat.",
		"learnMore": "Sẵn sàng nắm quyền kiểm soát? Tìm hiểu thêm <learnMoreLink>tại đây</learnMoreLink>.",
		"visitCloudButton": "Truy cập Roo Code Cloud",
		"socialLinks": "Tham gia với chúng tôi trên <xLink>X</xLink>, <discordLink>Discord</discordLink>, hoặc <redditLink>r/RooCode</redditLink>"
	},
	"browser": {
		"rooWantsToUse": "Kilo Code muốn sử dụng trình duyệt:",
		"consoleLogs": "Nhật ký bảng điều khiển",
		"noNewLogs": "(Không có nhật ký mới)",
		"screenshot": "Ảnh chụp màn hình trình duyệt",
		"cursor": "con trỏ",
		"navigation": {
			"step": "Bước {{current}} / {{total}}",
			"previous": "Trước",
			"next": "Tiếp"
		},
		"sessionStarted": "Phiên trình duyệt đã bắt đầu",
		"actions": {
			"title": "Hành động trình duyệt: ",
			"launch": "Khởi chạy trình duyệt tại {{url}}",
			"click": "Nhấp ({{coordinate}})",
			"type": "Gõ \"{{text}}\"",
			"scrollDown": "Cuộn xuống",
			"scrollUp": "Cuộn lên",
			"close": "Đóng trình duyệt"
		}
	},
	"codeblock": {
		"tooltips": {
			"expand": "Mở rộng khối mã",
			"collapse": "Thu gọn khối mã",
			"enable_wrap": "Bật tự động xuống dòng",
			"disable_wrap": "Tắt tự động xuống dòng",
			"copy_code": "Sao chép mã"
		}
	},
	"systemPromptWarning": "CẢNH BÁO: Đã kích hoạt ghi đè lệnh nhắc hệ thống tùy chỉnh. Điều này có thể phá vỡ nghiêm trọng chức năng và gây ra hành vi không thể dự đoán.",
	"profileViolationWarning": "Hồ sơ hiện tại không tương thích với cài đặt của tổ chức của bạn",
	"shellIntegration": {
		"title": "Cảnh báo thực thi lệnh",
		"description": "Lệnh của bạn đang được thực thi mà không có tích hợp shell terminal VSCode. Để ẩn cảnh báo này, bạn có thể vô hiệu hóa tích hợp shell trong phần <strong>Terminal</strong> của <settingsLink>cài đặt Kilo Code</settingsLink> hoặc khắc phục sự cố tích hợp terminal VSCode bằng liên kết bên dưới.",
		"troubleshooting": "Nhấp vào đây để xem tài liệu tích hợp shell."
	},
	"ask": {
		"autoApprovedRequestLimitReached": {
			"title": "Đã Đạt Giới Hạn Yêu Cầu Tự Động Phê Duyệt",
			"description": "Kilo Code đã đạt đến giới hạn tự động phê duyệt là {{count}} yêu cầu API. Bạn có muốn đặt lại bộ đếm và tiếp tục nhiệm vụ không?",
			"button": "Đặt lại và Tiếp tục"
		},
		"autoApprovedCostLimitReached": {
			"button": "Đặt lại và Tiếp tục",
			"title": "Đã Đạt Giới Hạn Chi Phí Tự Động Phê Duyệt",
			"description": "Kilo Code đã đạt đến giới hạn chi phí tự động phê duyệt là ${{count}}. Bạn có muốn đặt lại chi phí và tiếp tục với nhiệm vụ không?"
		}
	},
	"codebaseSearch": {
		"wantsToSearch": "Kilo Code muốn tìm kiếm trong cơ sở mã cho <code>{{query}}</code>:",
		"wantsToSearchWithPath": "Kilo Code muốn tìm kiếm trong cơ sở mã cho <code>{{query}}</code> trong <code>{{path}}</code>:",
		"didSearch_one": "Đã tìm thấy 1 kết quả",
		"didSearch_other": "Đã tìm thấy {{count}} kết quả",
		"resultTooltip": "Điểm tương tự: {{score}} (nhấp để mở tệp)"
	},
	"read-batch": {
		"approve": {
			"title": "Chấp nhận tất cả"
		},
		"deny": {
			"title": "Từ chối tất cả"
		}
	},
	"indexingStatus": {
		"ready": "Chỉ mục sẵn sàng",
		"indexing": "Đang lập chỉ mục {{percentage}}%",
		"indexed": "Đã lập chỉ mục",
		"error": "Lỗi chỉ mục",
		"status": "Trạng thái chỉ mục"
	},
	"versionIndicator": {
		"ariaLabel": "Phiên bản {{version}} - Nhấp để xem ghi chú phát hành"
	},
	"rooCloudCTA": {
		"title": "Roo Code Cloud đang phát triển!",
		"description": "Chạy các agent từ xa trên cloud, truy cập các tác vụ của bạn từ mọi nơi, cộng tác với người khác và nhiều hơn nữa.",
		"joinWaitlist": "Đăng ký để nhận các cập nhật mới nhất."
	},
	"editMessage": {
		"placeholder": "Chỉnh sửa tin nhắn của bạn..."
	},
	"command": {
		"triggerDescription": "Kích hoạt lệnh {{name}}"
	},
	"slashCommands": {
		"tooltip": "Quản lý lệnh gạch chéo",
		"title": "Lệnh Gạch Chéo",
		"description": "Sử dụng lệnh gạch chéo tích hợp sẵn hoặc tạo tùy chỉnh để truy cập nhanh vào các lời nhắc và quy trình làm việc thường dùng. <DocsLink>Tài liệu</DocsLink>",
		"builtInCommands": "Lệnh Tích Hợp",
		"globalCommands": "Lệnh Toàn Cục",
		"workspaceCommands": "Lệnh Không Gian Làm Việc",
		"globalCommand": "Lệnh toàn cục",
		"editCommand": "Chỉnh sửa lệnh",
		"deleteCommand": "Xóa lệnh",
		"newGlobalCommandPlaceholder": "Lệnh toàn cục mới...",
		"newWorkspaceCommandPlaceholder": "Lệnh không gian làm việc mới...",
		"deleteDialog": {
			"title": "Xóa Lệnh",
			"description": "Bạn có chắc chắn muốn xóa lệnh \"{{name}}\" không? Hành động này không thể hoàn tác.",
			"cancel": "Hủy",
			"confirm": "Xóa"
		}
	},
	"queuedMessages": {
		"title": "Tin nhắn trong hàng đợi:",
		"clickToEdit": "Nhấp để chỉnh sửa tin nhắn"
	},
	"slashCommand": {
		"wantsToRun": "Roo muốn chạy lệnh slash:",
		"didRun": "Roo đã chạy lệnh slash:"
	}
}<|MERGE_RESOLUTION|>--- conflicted
+++ resolved
@@ -254,14 +254,6 @@
 		"issues": "Có vẻ như bạn đang gặp vấn đề với Windows PowerShell, vui lòng xem"
 	},
 	"autoApprove": {
-<<<<<<< HEAD
-		"title": "Tự động phê duyệt:",
-		"none": "Không",
-		"description": "Tự động phê duyệt cho phép Kilo Code thực hiện hành động mà không cần xin phép. Chỉ bật cho các hành động bạn hoàn toàn tin tưởng. Cấu hình chi tiết hơn có sẵn trong <settingsLink>Cài đặt</settingsLink>.",
-		"selectOptionsFirst": "Chọn ít nhất một tùy chọn bên dưới để bật tự động phê duyệt",
-		"toggleAriaLabel": "Chuyển đổi tự động phê duyệt",
-		"disabledAriaLabel": "Tự động phê duyệt bị vô hiệu hóa - hãy chọn các tùy chọn trước"
-=======
 		"tooltip": "Quản lý cài đặt tự động phê duyệt",
 		"title": "Tự động phê duyệt",
 		"all": "Tất cả",
@@ -274,7 +266,6 @@
 		"triggerLabel_one": "1 được tự động phê duyệt",
 		"triggerLabel_other": "{{count}} được tự động phê duyệt",
 		"triggerLabelAll": "YOLO"
->>>>>>> 68352562
 	},
 	"reasoning": {
 		"thinking": "Đang suy nghĩ",
