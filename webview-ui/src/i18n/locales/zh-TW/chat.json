{
	"greeting": "Kilo Code 可以為您做些什麼？",
	"task": {
		"title": "工作",
		"seeMore": "顯示更多",
		"seeLess": "顯示較少",
		"tokens": "Tokens:",
		"cache": "快取：",
		"apiCost": "API 費用：",
		"contextWindow": "上下文視窗：",
		"closeAndStart": "關閉現有工作並開始一項新的工作",
		"export": "匯出工作紀錄",
		"delete": "刪除工作（按住 Shift 並點選可跳過確認）"
	},
	"unpin": "取消置頂",
	"pin": "置頂",
	"tokenProgress": {
		"availableSpace": "可用空間：{{amount}} tokens",
		"tokensUsed": "已使用 tokens: {{used}} / {{total}}",
		"reservedForResponse": "為模型回應保留：{{amount}} tokens"
	},
	"retry": {
		"title": "重試",
		"tooltip": "再次嘗試操作"
	},
	"startNewTask": {
		"title": "開始新工作",
		"tooltip": "開始一項新工作"
	},
	"proceedAnyways": {
		"title": "仍要繼續",
		"tooltip": "在命令執行時繼續"
	},
	"save": {
		"title": "儲存",
		"tooltip": "儲存檔案變更"
	},
	"reject": {
		"title": "拒絕",
		"tooltip": "拒絕此操作"
	},
	"completeSubtaskAndReturn": "完成子工作並返回",
	"approve": {
		"title": "核准",
		"tooltip": "核准此操作"
	},
	"runCommand": {
		"title": "執行命令",
		"tooltip": "執行此命令"
	},
	"proceedWhileRunning": {
		"title": "執行時繼續",
		"tooltip": "儘管有警告仍繼續執行"
	},
	"resumeTask": {
		"title": "繼續工作",
		"tooltip": "繼續目前的工作"
	},
	"terminate": {
		"title": "終止",
		"tooltip": "結束目前的工作"
	},
	"cancel": {
		"title": "取消",
		"tooltip": "取消目前操作"
	},
	"scrollToBottom": "捲動至對話框底部",
	"aboutMe": "由於程式代理功能的最新突破，我能夠逐步處理複雜的軟體開發工作。透過允許我建立和編輯檔案、探索複雜專案、使用瀏覽器和執行終端機命令（在您授權後）的工具，我可以以超越程式碼補全或技術支援的方式協助您。我甚至可以使用 MCP 建立新工具並擴展自己的能力。",
	"selectMode": "選擇互動模式",
	"selectApiConfig": "選擇 API 設定",
	"enhancePrompt": "使用額外內容增強提示",
	"addImages": "新增圖片到訊息中",
	"sendMessage": "傳送訊息",
	"typeMessage": "輸入訊息...",
	"typeTask": "構建、查找、詢問",
	"addContext": "輸入 @ 新增內容，輸入 / 切換模式",
	"dragFiles": "按住 Shift 鍵拖曳檔案",
	"dragFilesImages": "按住 Shift 鍵拖曳檔案/圖片",
	"enhancePromptDescription": "「增強提示」按鈕透過提供額外內容、說明或重新表述來幫助改進您的請求。嘗試在此處輸入請求，然後再次點選按鈕以了解其運作方式。",
	"errorReadingFile": "讀取檔案時發生錯誤：",
	"noValidImages": "未處理到任何有效圖片",
	"separator": "分隔符號",
	"edit": "編輯...",
	"forNextMode": "用於下一個模式",
	"error": "錯誤",
	"troubleMessage": "Kilo Code 遇到問題...",
	"apiRequest": {
		"title": "API 請求",
		"failed": "API 請求失敗",
		"streaming": "正在處理 API 請求...",
		"cancelled": "API 請求已取消",
		"streamingFailed": "API 串流處理失敗"
	},
	"checkpoint": {
		"initial": "初始檢查點",
		"regular": "檢查點",
		"initializingWarning": "正在初始化檢查點...如果耗時過長，你可以在<settingsLink>設定</settingsLink>中停用檢查點並重新啟動任務。",
		"menu": {
			"viewDiff": "檢視差異",
			"restore": "還原檢查點",
			"restoreFiles": "還原檔案",
			"restoreFilesDescription": "將您的專案檔案還原到此時的快照。",
			"restoreFilesAndTask": "還原檔案和工作",
			"confirm": "確認",
			"cancel": "取消",
			"cannotUndo": "此操作無法復原。",
			"restoreFilesAndTaskDescription": "將您的專案檔案還原到此時的快照，並刪除此點之後的所有訊息。"
		},
		"current": "目前"
	},
	"instructions": {
		"wantsToFetch": "Kilo Code 想要取得詳細指示以協助目前任務"
	},
	"fileOperations": {
		"wantsToRead": "Kilo Code 想要讀取此檔案：",
		"wantsToReadOutsideWorkspace": "Kilo Code 想要讀取此工作區外的檔案：",
		"didRead": "Kilo Code 已讀取此檔案：",
		"wantsToEdit": "Kilo Code 想要編輯此檔案：",
		"wantsToEditOutsideWorkspace": "Kilo Code 想要編輯此工作區外的檔案：",
		"wantsToCreate": "Kilo Code 想要建立新檔案："
	},
	"directoryOperations": {
<<<<<<< HEAD
		"wantsToViewTopLevel": "Kilo Code 想要檢視此目錄中的頂層檔案：",
		"didViewTopLevel": "Kilo Code 已檢視此目錄中的頂層檔案：",
		"wantsToViewRecursive": "Kilo Code 想要遞迴檢視此目錄中的所有檔案：",
		"didViewRecursive": "Kilo Code 已遞迴檢視此目錄中的所有檔案：",
		"wantsToViewDefinitions": "Kilo Code 想要檢視此目錄中使用的原始碼定義名稱：",
		"didViewDefinitions": "Kilo Code 已檢視此目錄中使用的原始碼定義名稱：",
		"wantsToSearch": "Kilo Code 想要在此目錄中搜尋 <code>{{regex}}</code>：",
		"didSearch": "Kilo Code 已在此目錄中搜尋 <code>{{regex}}</code>："
=======
		"wantsToViewTopLevel": "Roo 想要檢視此目錄中最上層的檔案：",
		"didViewTopLevel": "Roo 已檢視此目錄中最上層的檔案：",
		"wantsToViewRecursive": "Roo 想要遞迴檢視此目錄中的所有檔案：",
		"didViewRecursive": "Roo 已遞迴檢視此目錄中的所有檔案：",
		"wantsToViewDefinitions": "Roo 想要檢視此目錄中使用的原始碼定義名稱：",
		"didViewDefinitions": "Roo 已檢視此目錄中使用的原始碼定義名稱：",
		"wantsToSearch": "Roo 想要在此目錄中搜尋 <code>{{regex}}</code>：",
		"didSearch": "Roo 已在此目錄中搜尋 <code>{{regex}}</code>："
>>>>>>> 91f4a862
	},
	"commandOutput": "命令輸出",
	"response": "回應",
	"arguments": "參數",
	"mcp": {
		"wantsToUseTool": "Kilo Code 想要在 {{serverName}} MCP 伺服器上使用工具：",
		"wantsToAccessResource": "Kilo Code 想要存取 {{serverName}} MCP 伺服器上的資源："
	},
	"modes": {
		"wantsToSwitch": "Kilo Code 想要切換至 <code>{{mode}}</code> 模式",
		"wantsToSwitchWithReason": "Kilo Code 想要切換至 <code>{{mode}}</code> 模式，原因：{{reason}}",
		"didSwitch": "Kilo Code 已切換至 <code>{{mode}}</code> 模式",
		"didSwitchWithReason": "Kilo Code 已切換至 <code>{{mode}}</code> 模式，原因：{{reason}}"
	},
	"subtasks": {
<<<<<<< HEAD
		"wantsToCreate": "Kilo Code 想要在 <code>{{mode}}</code> 模式下建立新的子工作：",
		"wantsToFinish": "Kilo Code 想要完成此子工作"
=======
		"wantsToCreate": "Roo 想要在 <code>{{mode}}</code> 模式下建立新的子工作：",
		"wantsToFinish": "Roo 想要完成此子工作",
		"newTaskContent": "子工作指示",
		"completionContent": "子工作已完成",
		"resultContent": "子工作結果",
		"defaultResult": "請繼續下一個工作。",
		"completionInstructions": "子工作已完成！您可以檢閱結果並提出修正或下一步建議。如果一切看起來良好，請確認以將結果傳回主工作。"
>>>>>>> 91f4a862
	},
	"questions": {
		"hasQuestion": "Kilo Code 有一個問題："
	},
	"taskCompleted": "工作完成",
	"shellIntegration": {
		"unavailable": "Shell 整合功能無法使用",
		"troubleshooting": "仍有問題嗎？"
	},
	"powershell": {
		"issues": "看起來您遇到了 Windows PowerShell 的問題，請參考此處"
	},
	"autoApprove": {
		"title": "自動核准：",
		"none": "無",
		"description": "自動核准讓 Kilo Code 可以在無需徵求您同意的情況下執行動作。請僅對您完全信任的動作啟用此功能。您可以在<settingsLink>設定</settingsLink>中進行更詳細的調整。",
		"actions": {
			"readFiles": {
				"label": "讀取檔案和目錄",
				"shortName": "讀取",
				"description": "允許存取電腦上的任何檔案。"
			},
			"editFiles": {
				"label": "編輯檔案",
				"shortName": "編輯",
				"description": "允許修改電腦上的任何檔案。"
			},
			"executeCommands": {
				"label": "執行已核准的命令",
				"shortName": "命令",
				"description": "允許執行已核准的終端機命令。您可以在設定面板中調整此設定。"
			},
			"useBrowser": {
				"label": "使用瀏覽器",
				"shortName": "瀏覽器",
				"description": "允許在無介面瀏覽器中啟動並與任何網站互動。"
			},
			"useMcp": {
				"label": "使用 MCP 伺服器",
				"shortName": "MCP",
				"description": "允許使用已設定的 MCP 伺服器，這些伺服器可能會修改檔案系統或與 API 進行互動。"
			},
			"switchModes": {
				"label": "切換模式",
				"shortName": "模式",
				"description": "允許在不需要核准的情況下自動切換不同模式。"
			},
			"subtasks": {
				"label": "建立和完成子工作",
				"shortName": "子工作",
				"description": "允許在不需要核准的情況下建立和完成子工作。"
			},
			"retryRequests": {
				"label": "重試失敗的請求",
				"shortName": "重試",
				"description": "當服務提供者回傳錯誤回應時自動重試失敗的 API 請求。"
			}
		}
	},
	"reasoning": {
		"thinking": "思考中",
		"seconds": "{{count}}秒"
	},
	"followUpSuggest": {
		"copyToInput": "複製到輸入框（或按住 Shift 並點選）"
	},
	"announcement": {
		"title": "使用迴旋鏢任務完成更多工作 🪃",
		"description": "將工作拆分成子任務，每個子任務在專門的模式中執行，如 code、architect、debug 或自訂模式。",
		"learnMore": "了解更多 →",
		"hideButton": "隱藏公告"
	},
	"browser": {
		"rooWantsToUse": "Kilo Code 想要使用瀏覽器：",
		"consoleLogs": "主控台記錄",
		"noNewLogs": "（沒有新記錄）",
		"screenshot": "瀏覽器螢幕擷圖",
		"cursor": "游標",
		"navigation": {
			"step": "步驟 {{current}} / {{total}}",
			"previous": "上一步",
			"next": "下一步"
		},
		"sessionStarted": "瀏覽器工作階段已啟動",
		"actions": {
			"title": "瀏覽器動作：",
			"launch": "在 {{url}} 啟動瀏覽器",
			"click": "點選 ({{coordinate}})",
			"type": "輸入「{{text}}」",
			"scrollDown": "向下捲動",
			"scrollUp": "向上捲動",
			"close": "關閉瀏覽器"
		}
	},
	"notifications": {
		"toolRequest": "工具請求等待核准",
		"browserAction": "瀏覽器操作等待核准",
		"command": "命令等待核准"
	}
}<|MERGE_RESOLUTION|>--- conflicted
+++ resolved
@@ -120,25 +120,14 @@
 		"wantsToCreate": "Kilo Code 想要建立新檔案："
 	},
 	"directoryOperations": {
-<<<<<<< HEAD
-		"wantsToViewTopLevel": "Kilo Code 想要檢視此目錄中的頂層檔案：",
-		"didViewTopLevel": "Kilo Code 已檢視此目錄中的頂層檔案：",
+		"wantsToViewTopLevel": "Kilo Code 想要檢視此目錄中最上層的檔案：",
+		"didViewTopLevel": "Kilo Code 已檢視此目錄中最上層的檔案：",
 		"wantsToViewRecursive": "Kilo Code 想要遞迴檢視此目錄中的所有檔案：",
 		"didViewRecursive": "Kilo Code 已遞迴檢視此目錄中的所有檔案：",
 		"wantsToViewDefinitions": "Kilo Code 想要檢視此目錄中使用的原始碼定義名稱：",
 		"didViewDefinitions": "Kilo Code 已檢視此目錄中使用的原始碼定義名稱：",
 		"wantsToSearch": "Kilo Code 想要在此目錄中搜尋 <code>{{regex}}</code>：",
 		"didSearch": "Kilo Code 已在此目錄中搜尋 <code>{{regex}}</code>："
-=======
-		"wantsToViewTopLevel": "Roo 想要檢視此目錄中最上層的檔案：",
-		"didViewTopLevel": "Roo 已檢視此目錄中最上層的檔案：",
-		"wantsToViewRecursive": "Roo 想要遞迴檢視此目錄中的所有檔案：",
-		"didViewRecursive": "Roo 已遞迴檢視此目錄中的所有檔案：",
-		"wantsToViewDefinitions": "Roo 想要檢視此目錄中使用的原始碼定義名稱：",
-		"didViewDefinitions": "Roo 已檢視此目錄中使用的原始碼定義名稱：",
-		"wantsToSearch": "Roo 想要在此目錄中搜尋 <code>{{regex}}</code>：",
-		"didSearch": "Roo 已在此目錄中搜尋 <code>{{regex}}</code>："
->>>>>>> 91f4a862
 	},
 	"commandOutput": "命令輸出",
 	"response": "回應",
@@ -154,18 +143,13 @@
 		"didSwitchWithReason": "Kilo Code 已切換至 <code>{{mode}}</code> 模式，原因：{{reason}}"
 	},
 	"subtasks": {
-<<<<<<< HEAD
 		"wantsToCreate": "Kilo Code 想要在 <code>{{mode}}</code> 模式下建立新的子工作：",
-		"wantsToFinish": "Kilo Code 想要完成此子工作"
-=======
-		"wantsToCreate": "Roo 想要在 <code>{{mode}}</code> 模式下建立新的子工作：",
-		"wantsToFinish": "Roo 想要完成此子工作",
+		"wantsToFinish": "Kilo Code 想要完成此子工作",
 		"newTaskContent": "子工作指示",
 		"completionContent": "子工作已完成",
 		"resultContent": "子工作結果",
 		"defaultResult": "請繼續下一個工作。",
 		"completionInstructions": "子工作已完成！您可以檢閱結果並提出修正或下一步建議。如果一切看起來良好，請確認以將結果傳回主工作。"
->>>>>>> 91f4a862
 	},
 	"questions": {
 		"hasQuestion": "Kilo Code 有一個問題："
