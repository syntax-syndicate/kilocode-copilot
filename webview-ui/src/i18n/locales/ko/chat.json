{
	"greeting": "Kilo Code가 당신을 위해 무엇을 할 수 있을까요?",
	"task": {
		"title": "작업",
		"seeMore": "더 보기",
		"seeLess": "줄여보기",
		"tokens": "토큰:",
		"cache": "캐시:",
		"apiCost": "API 비용:",
		"contextWindow": "컨텍스트 창:",
		"closeAndStart": "작업 닫고 새 작업 시작",
		"export": "작업 기록 내보내기",
		"delete": "작업 삭제 (Shift + 클릭으로 확인 생략)"
	},
	"history": {
		"title": "기록"
	},
	"unpin": "고정 해제하기",
	"pin": "고정하기",
	"tokenProgress": {
		"availableSpace": "사용 가능한 공간: {{amount}} 토큰",
		"tokensUsed": "사용된 토큰: {{used}} / {{total}}",
		"reservedForResponse": "모델 응답용 예약: {{amount}} 토큰"
	},
	"retry": {
		"title": "다시 시도",
		"tooltip": "작업 다시 시도"
	},
	"startNewTask": {
		"title": "새 작업 시작",
		"tooltip": "새 작업 시작하기"
	},
	"proceedAnyways": {
		"title": "그래도 계속",
		"tooltip": "명령 실행 중에도 계속 진행"
	},
	"save": {
		"title": "저장",
		"tooltip": "파일 변경사항 저장"
	},
	"reject": {
		"title": "거부",
		"tooltip": "이 작업 거부"
	},
	"completeSubtaskAndReturn": "하위 작업 완료 후 돌아가기",
	"approve": {
		"title": "승인",
		"tooltip": "이 작업 승인"
	},
	"runCommand": {
		"title": "명령 실행",
		"tooltip": "이 명령 실행"
	},
	"proceedWhileRunning": {
		"title": "실행 중에도 계속",
		"tooltip": "경고에도 불구하고 계속 진행"
	},
	"resumeTask": {
		"title": "작업 재개",
		"tooltip": "현재 작업 계속하기"
	},
	"terminate": {
		"title": "종료",
		"tooltip": "현재 작업 종료"
	},
	"cancel": {
		"title": "취소",
		"tooltip": "현재 작업 취소"
	},
	"scrollToBottom": "채팅 하단으로 스크롤",
	"onboarding": "<strong>이 작업 공간의 작업 목록이 비어 있습니다.</strong> 아래에 작업을 입력하여 시작하세요. 어떻게 시작해야 할지 모르겠나요? Kilo Code가 무엇을 할 수 있는지 <DocsLink>문서</DocsLink>에서 자세히 알아보세요.",
	"selectMode": "상호작용 모드 선택",
	"selectApiConfig": "API 구성 선택",
	"enhancePrompt": "추가 컨텍스트로 프롬프트 향상",
	"addImages": "메시지에 이미지 추가",
	"sendMessage": "메시지 보내기",
	"typeMessage": "메시지 입력...",
	"typeTask": "구축, 찾기, 질문하기",
	"addContext": "컨텍스트 추가는 @, 모드 전환은 /",
	"dragFiles": "파일을 드래그하려면 shift 키 누르기",
	"dragFilesImages": "파일/이미지를 드래그하려면 shift 키 누르기",
	"enhancePromptDescription": "'프롬프트 향상' 버튼은 추가 컨텍스트, 명확화 또는 재구성을 제공하여 요청을 개선합니다. 여기에 요청을 입력한 다음 버튼을 다시 클릭하여 작동 방식을 확인해보세요.",
	"errorReadingFile": "파일 읽기 오류:",
	"noValidImages": "처리된 유효한 이미지가 없습니다",
	"separator": "구분자",
	"edit": "편집...",
	"forNextMode": "다음 모드용",
	"error": "오류",
	"diffError": {
		"title": "편집 실패"
	},
	"troubleMessage": "Kilo Code에 문제가 발생했습니다...",
	"apiRequest": {
		"title": "API 요청",
		"failed": "API 요청 실패",
		"streaming": "API 요청...",
		"cancelled": "API 요청 취소됨",
		"streamingFailed": "API 스트리밍 실패"
	},
	"checkpoint": {
		"initial": "초기 체크포인트",
		"regular": "체크포인트",
		"initializingWarning": "체크포인트 초기화 중... 시간이 너무 오래 걸리면 <settingsLink>설정</settingsLink>에서 체크포인트를 비활성화하고 작업을 다시 시작할 수 있습니다.",
		"menu": {
			"viewDiff": "차이점 보기",
			"restore": "체크포인트 복원",
			"restoreFiles": "파일 복원",
			"restoreFilesDescription": "프로젝트 파일을 이 시점에 찍힌 스냅샷으로 복원합니다.",
			"restoreFilesAndTask": "파일 및 작업 복원",
			"confirm": "확인",
			"cancel": "취소",
			"cannotUndo": "이 작업은 취소할 수 없습니다.",
			"restoreFilesAndTaskDescription": "프로젝트 파일을 이 시점에 찍힌 스냅샷으로 복원하고 이 지점 이후의 모든 메시지를 삭제합니다."
		},
		"current": "현재"
	},
	"instructions": {
		"wantsToFetch": "Kilo Code는 현재 작업을 지원하기 위해 자세한 지침을 가져오려고 합니다"
	},
	"fileOperations": {
<<<<<<< HEAD
		"wantsToRead": "Kilo Code가 이 파일을 읽고 싶어합니다:",
		"wantsToReadOutsideWorkspace": "Kilo Code가 워크스페이스 외부의 이 파일을 읽고 싶어합니다:",
		"didRead": "Kilo Code가 이 파일을 읽었습니다:",
		"wantsToEdit": "Kilo Code가 이 파일을 편집하고 싶어합니다:",
		"wantsToEditOutsideWorkspace": "Kilo Code가 워크스페이스 외부의 이 파일을 편집하고 싶어합니다:",
		"wantsToCreate": "Kilo Code가 새 파일을 만들고 싶어합니다:"
=======
		"wantsToRead": "Roo가 이 파일을 읽고 싶어합니다:",
		"wantsToReadOutsideWorkspace": "Roo가 워크스페이스 외부의 이 파일을 읽고 싶어합니다:",
		"didRead": "Roo가 이 파일을 읽었습니다:",
		"wantsToEdit": "Roo가 이 파일을 편집하고 싶어합니다:",
		"wantsToEditOutsideWorkspace": "Roo가 워크스페이스 외부의 이 파일을 편집하고 싶어합니다:",
		"wantsToCreate": "Roo가 새 파일을 만들고 싶어합니다:",
		"wantsToSearchReplace": "Roo가 이 파일에서 검색 및 바꾸기를 수행하고 싶어합니다:",
		"didSearchReplace": "Roo가 이 파일에서 검색 및 바꾸기를 수행했습니다:",
		"wantsToInsert": "Roo가 이 파일에 내용을 삽입하고 싶어합니다:",
		"wantsToInsertWithLineNumber": "Roo가 이 파일의 {{lineNumber}}번 줄에 내용을 삽입하고 싶어합니다:",
		"wantsToInsertAtEnd": "Roo가 이 파일의 끝에 내용을 추가하고 싶어합니다:"
>>>>>>> 702e5a5b
	},
	"directoryOperations": {
		"wantsToViewTopLevel": "Kilo Code가 이 디렉토리의 최상위 파일을 보고 싶어합니다:",
		"didViewTopLevel": "Kilo Code가 이 디렉토리의 최상위 파일을 보았습니다:",
		"wantsToViewRecursive": "Kilo Code가 이 디렉토리의 모든 파일을 재귀적으로 보고 싶어합니다:",
		"didViewRecursive": "Kilo Code가 이 디렉토리의 모든 파일을 재귀적으로 보았습니다:",
		"wantsToViewDefinitions": "Kilo Code가 이 디렉토리에서 사용된 소스 코드 정의 이름을 보고 싶어합니다:",
		"didViewDefinitions": "Kilo Code가 이 디렉토리에서 사용된 소스 코드 정의 이름을 보았습니다:",
		"wantsToSearch": "Kilo Code가 이 디렉토리에서 <code>{{regex}}</code>을(를) 검색하고 싶어합니다:",
		"didSearch": "Kilo Code가 이 디렉토리에서 <code>{{regex}}</code>을(를) 검색했습니다:"
	},
	"commandOutput": "명령 출력",
	"response": "응답",
	"arguments": "인수",
	"mcp": {
		"wantsToUseTool": "Kilo Code가 {{serverName}} MCP 서버에서 도구를 사용하고 싶어합니다:",
		"wantsToAccessResource": "Kilo Code가 {{serverName}} MCP 서버에서 리소스에 접근하고 싶어합니다:"
	},
	"modes": {
		"wantsToSwitch": "Kilo Code가 <code>{{mode}}</code> 모드로 전환하고 싶어합니다",
		"wantsToSwitchWithReason": "Kilo Code가 다음 이유로 <code>{{mode}}</code> 모드로 전환하고 싶어합니다: {{reason}}",
		"didSwitch": "Kilo Code가 <code>{{mode}}</code> 모드로 전환했습니다",
		"didSwitchWithReason": "Kilo Code가 다음 이유로 <code>{{mode}}</code> 모드로 전환했습니다: {{reason}}"
	},
	"subtasks": {
		"wantsToCreate": "Kilo Code <code>{{mode}}</code> 모드에서 새 하위 작업을 만들고 싶어합니다:",
		"wantsToFinish": "Kilo Code 이 하위 작업을 완료하고 싶어합니다",
		"newTaskContent": "하위 작업 지침",
		"completionContent": "하위 작업 완료",
		"resultContent": "하위 작업 결과",
		"defaultResult": "다음 작업을 계속 진행해주세요.",
		"completionInstructions": "하위 작업 완료! 결과를 검토하고 수정 사항이나 다음 단계를 제안할 수 있습니다. 모든 것이 괜찮아 보이면, 부모 작업에 결과를 반환하기 위해 확인해주세요."
	},
	"questions": {
		"hasQuestion": "Kilo Code에게 질문이 있습니다:"
	},
	"taskCompleted": "작업 완료",
	"shellIntegration": {
		"unavailable": "쉘 통합 사용 불가",
		"troubleshooting": "여전히 문제가 있나요? 쉘 통합 문서를 보려면 여기를 클릭하세요.",
		"checkSettings": "설정 페이지에서 터미널 해결 방법을 확인하세요",
		"updateVSCode": "VSCode를 업데이트하세요",
		"supportedShell": "지원되는 쉘을 사용하고 있는지 확인하세요: zsh, bash, fish 또는 PowerShell"
	},
	"powershell": {
		"issues": "Windows PowerShell에 문제가 있는 것 같습니다. 다음을 참조하세요"
	},
	"autoApprove": {
		"title": "자동 승인:",
		"none": "없음",
		"description": "자동 승인을 사용하면 Kilo Code가 권한을 요청하지 않고 작업을 수행할 수 있습니다. 완전히 신뢰할 수 있는 작업에만 활성화하세요. 더 자세한 구성은 <settingsLink>설정</settingsLink>에서 사용할 수 있습니다."
	},
	"reasoning": {
		"thinking": "생각 중",
		"seconds": "{{count}}초"
	},
	"followUpSuggest": {
		"copyToInput": "입력창에 복사 (또는 Shift + 클릭)"
	},
	"announcement": {
		"title": "🎉 Roo Code 3.14 출시",
		"description": "Roo Code 3.14는 사용자 피드백을 기반으로 새로운 기능과 개선사항을 제공합니다.",
		"whatsNew": "새로운 기능",
		"feature1": "<bold>개선된 편집 도구</bold>: <code>search_and_replace</code>와 <code>insert_content</code> 도구가 개선되어 실험 상태에서 정식 기능으로 전환되었습니다",
		"feature2": "<bold>apply_diff 수정</bold>: <code>apply_diff</code> 도구를 지속적으로 개선하고 있습니다",
		"feature3": "<bold>수많은 기타 개선사항</bold>: 확장 프로그램 전체에 걸친 다양한 수정 및 향상된 기능",
		"hideButton": "공지 숨기기",
		"detailsDiscussLinks": "<discordLink>Discord</discordLink>와 <redditLink>Reddit</redditLink>에서 더 자세한 정보를 확인하고 논의하세요 🚀"
	},
	"browser": {
		"rooWantsToUse": "Kilo Code가 브라우저를 사용하고 싶어합니다:",
		"consoleLogs": "콘솔 로그",
		"noNewLogs": "(새 로그 없음)",
		"screenshot": "브라우저 스크린샷",
		"cursor": "커서",
		"navigation": {
			"step": "단계 {{current}} / {{total}}",
			"previous": "이전",
			"next": "다음"
		},
		"sessionStarted": "브라우저 세션 시작됨",
		"actions": {
			"title": "브라우저 작업: ",
			"launch": "{{url}}에서 브라우저 실행",
			"click": "클릭 ({{coordinate}})",
			"type": "입력 \"{{text}}\"",
			"scrollDown": "아래로 스크롤",
			"scrollUp": "위로 스크롤",
			"close": "브라우저 닫기"
		}
	},
<<<<<<< HEAD
	"notifications": {
		"toolRequest": "도구 요청 승인 대기 중",
		"browserAction": "브라우저 작업 승인 대기 중",
		"command": "명령 승인 대기 중"
	}
=======
	"systemPromptWarning": "경고: 사용자 정의 시스템 프롬프트 재정의가 활성화되었습니다. 이로 인해 기능이 심각하게 손상되고 예측할 수 없는 동작이 발생할 수 있습니다."
>>>>>>> 702e5a5b
}<|MERGE_RESOLUTION|>--- conflicted
+++ resolved
@@ -118,26 +118,17 @@
 		"wantsToFetch": "Kilo Code는 현재 작업을 지원하기 위해 자세한 지침을 가져오려고 합니다"
 	},
 	"fileOperations": {
-<<<<<<< HEAD
 		"wantsToRead": "Kilo Code가 이 파일을 읽고 싶어합니다:",
 		"wantsToReadOutsideWorkspace": "Kilo Code가 워크스페이스 외부의 이 파일을 읽고 싶어합니다:",
 		"didRead": "Kilo Code가 이 파일을 읽었습니다:",
 		"wantsToEdit": "Kilo Code가 이 파일을 편집하고 싶어합니다:",
 		"wantsToEditOutsideWorkspace": "Kilo Code가 워크스페이스 외부의 이 파일을 편집하고 싶어합니다:",
-		"wantsToCreate": "Kilo Code가 새 파일을 만들고 싶어합니다:"
-=======
-		"wantsToRead": "Roo가 이 파일을 읽고 싶어합니다:",
-		"wantsToReadOutsideWorkspace": "Roo가 워크스페이스 외부의 이 파일을 읽고 싶어합니다:",
-		"didRead": "Roo가 이 파일을 읽었습니다:",
-		"wantsToEdit": "Roo가 이 파일을 편집하고 싶어합니다:",
-		"wantsToEditOutsideWorkspace": "Roo가 워크스페이스 외부의 이 파일을 편집하고 싶어합니다:",
-		"wantsToCreate": "Roo가 새 파일을 만들고 싶어합니다:",
-		"wantsToSearchReplace": "Roo가 이 파일에서 검색 및 바꾸기를 수행하고 싶어합니다:",
-		"didSearchReplace": "Roo가 이 파일에서 검색 및 바꾸기를 수행했습니다:",
-		"wantsToInsert": "Roo가 이 파일에 내용을 삽입하고 싶어합니다:",
-		"wantsToInsertWithLineNumber": "Roo가 이 파일의 {{lineNumber}}번 줄에 내용을 삽입하고 싶어합니다:",
-		"wantsToInsertAtEnd": "Roo가 이 파일의 끝에 내용을 추가하고 싶어합니다:"
->>>>>>> 702e5a5b
+		"wantsToCreate": "Kilo Code가 새 파일을 만들고 싶어합니다:",
+		"wantsToSearchReplace": "Kilo Code가 이 파일에서 검색 및 바꾸기를 수행하고 싶어합니다:",
+		"didSearchReplace": "Kilo Code가 이 파일에서 검색 및 바꾸기를 수행했습니다:",
+		"wantsToInsert": "Kilo Code가 이 파일에 내용을 삽입하고 싶어합니다:",
+		"wantsToInsertWithLineNumber": "Kilo Code가 이 파일의 {{lineNumber}}번 줄에 내용을 삽입하고 싶어합니다:",
+		"wantsToInsertAtEnd": "Kilo Code가 이 파일의 끝에 내용을 추가하고 싶어합니다:"
 	},
 	"directoryOperations": {
 		"wantsToViewTopLevel": "Kilo Code가 이 디렉토리의 최상위 파일을 보고 싶어합니다:",
@@ -229,13 +220,5 @@
 			"close": "브라우저 닫기"
 		}
 	},
-<<<<<<< HEAD
-	"notifications": {
-		"toolRequest": "도구 요청 승인 대기 중",
-		"browserAction": "브라우저 작업 승인 대기 중",
-		"command": "명령 승인 대기 중"
-	}
-=======
 	"systemPromptWarning": "경고: 사용자 정의 시스템 프롬프트 재정의가 활성화되었습니다. 이로 인해 기능이 심각하게 손상되고 예측할 수 없는 동작이 발생할 수 있습니다."
->>>>>>> 702e5a5b
 }