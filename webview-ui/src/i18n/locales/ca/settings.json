--- conflicted
+++ resolved
@@ -781,15 +781,13 @@
 			"warningMissingKey": "⚠️ Es requereix una clau API per a la generació d'imatges, si us plau configura-la a dalt.",
 			"successConfigured": "✓ La generació d'imatges està configurada i llesta per utilitzar"
 		},
-<<<<<<< HEAD
 		"INLINE_ASSIST": {
 			"name": "Autocomplete",
 			"description": "Habilita les funcionalitats d'Autocomplete per a suggeriments de codi ràpids i millores directament al teu editor. Inclou Tasca Ràpida (Cmd+I) per a canvis específics i Autocomplete per a millores contextuals."
-=======
+		},
 		"RUN_SLASH_COMMAND": {
 			"name": "Habilitar comandes de barra diagonal iniciades pel model",
-			"description": "Quan està habilitat, Roo pot executar les vostres comandes de barra diagonal per executar fluxos de treball."
->>>>>>> 173acdb1
+			"description": "Quan està habilitat, Kilo Code pot executar les vostres comandes de barra diagonal per executar fluxos de treball."
 		}
 	},
 	"promptCaching": {
