{
	"greeting": "Kilo Code sizin için ne yapabilir?",
	"task": {
		"title": "Görev",
		"expand": "Görevi genişlet",
		"collapse": "Görevi daralt",
		"seeMore": "Daha fazla gör",
		"seeLess": "Daha az gör",
		"tokens": "Tokenlar",
		"cache": "Önbellek",
		"apiCost": "API Maliyeti",
		"size": "Boyut",
		"contextWindow": "Bağlam Uzunluğu",
		"closeAndStart": "Görevi kapat ve yeni bir görev başlat",
		"export": "Görev geçmişini dışa aktar",
		"delete": "Görevi sil (Onayı atlamak için Shift + Tıkla)",
		"condenseContext": "Bağlamı akıllıca yoğunlaştır",
		"share": "Görevi paylaş",
		"shareWithOrganization": "Kuruluşla paylaş",
		"shareWithOrganizationDescription": "Sadece kuruluşunuzun üyeleri erişebilir",
		"sharePublicly": "Herkese açık paylaş",
		"sharePubliclyDescription": "Bağlantıya sahip herkes erişebilir",
		"connectToCloud": "Buluta bağlan",
		"connectToCloudDescription": "Görevleri paylaşmak için Kilo Code Cloud'a giriş yap",
		"sharingDisabledByOrganization": "Paylaşım kuruluş tarafından devre dışı bırakıldı",
		"shareSuccessOrganization": "Organizasyon bağlantısı panoya kopyalandı",
		"shareSuccessPublic": "Genel bağlantı panoya kopyalandı"
	},
	"history": {
		"title": "Geçmiş"
	},
	"unpin": "Sabitlemeyi iptal et",
	"pin": "Sabitle",
	"tokenProgress": {
		"availableSpace": "Kullanılabilir alan: {{amount}} token",
		"tokensUsed": "Kullanılan tokenlar: {{used}} / {{total}}",
		"reservedForResponse": "Model yanıtı için ayrılan: {{amount}} token"
	},
	"retry": {
		"title": "Yeniden Dene",
		"tooltip": "İşlemi tekrar dene"
	},
	"startNewTask": {
		"title": "Yeni Görev Başlat",
		"tooltip": "Yeni bir görev başlat"
	},
	"reportBug": {
		"title": "Hata Bildir"
	},
	"proceedAnyways": {
		"title": "Yine de Devam Et",
		"tooltip": "Komut çalışırken devam et"
	},
	"save": {
		"title": "Kaydet",
		"tooltip": "Mesaj değişikliklerini kaydet"
	},
	"reject": {
		"title": "Reddet",
		"tooltip": "Bu eylemi reddet"
	},
	"completeSubtaskAndReturn": "Alt görevi tamamla ve geri dön",
	"approve": {
		"title": "Onayla",
		"tooltip": "Bu eylemi onayla"
	},
	"runCommand": {
		"title": "Komutu Çalıştır",
		"tooltip": "Bu komutu çalıştır"
	},
	"proceedWhileRunning": {
		"title": "Çalışırken Devam Et",
		"tooltip": "Uyarılara rağmen devam et"
	},
	"killCommand": {
		"title": "Komutu Durdur",
		"tooltip": "Mevcut komutu durdur"
	},
	"resumeTask": {
		"title": "Göreve Devam Et",
		"tooltip": "Mevcut göreve devam et"
	},
	"terminate": {
		"title": "Sonlandır",
		"tooltip": "Mevcut görevi sonlandır"
	},
	"cancel": {
		"title": "İptal",
		"tooltip": "Mevcut işlemi iptal et"
	},
	"scrollToBottom": "Sohbetin altına kaydır",
	"about": "AI yardımıyla kod oluşturun, yeniden düzenleyin ve hatalarını ayıklayın. Daha fazla bilgi edinmek için <DocsLink>belgelerimize</DocsLink> göz atın.",
	"onboarding": "<strong>Bu çalışma alanındaki görev listeniz boş.</strong> Aşağıya bir görev yazarak başlayın. Nasıl başlayacağınızdan emin değil misiniz? Kilo Code'nun sizin için neler yapabileceği hakkında daha fazla bilgiyi <DocsLink>belgelerde</DocsLink> okuyun.",
	"rooTips": {
		"boomerangTasks": {
			"title": "Görev Orkestrasyonu",
			"description": "Görevleri daha küçük, yönetilebilir parçalara ayırın."
		},
		"stickyModels": {
			"title": "Yapışkan Modlar",
			"description": "Her mod, en son kullandığınız modeli hatırlar"
		},
		"tools": {
			"title": "Araçlar",
			"description": "AI'nın web'e göz atarak, komutlar çalıştırarak ve daha fazlasını yaparak sorunları çözmesine izin verin."
		},
		"customizableModes": {
			"title": "Özelleştirilebilir Modlar",
			"description": "Kendi davranışları ve atanmış modelleri ile özelleştirilmiş kişilikler"
		}
	},
	"selectMode": "Etkileşim modunu seçin",
	"selectApiConfig": "API yapılandırmasını seçin",
	"selectModelConfig": "Model seçin",
	"enhancePrompt": "Ek bağlamla istemi geliştir",
	"addImages": "Mesaja resim ekle",
	"sendMessage": "Mesaj gönder",
	"stopTts": "Metin okumayı durdur",
	"typeMessage": "Bir mesaj yazın...",
	"typeTask": "Görevinizi buraya yazın...",
	"addContext": "Bağlam eklemek için @, komutlar için /",
	"dragFiles": "dosyaları sürüklemek için shift tuşuna basılı tutun",
	"dragFilesImages": "dosyaları/resimleri sürüklemek için shift tuşuna basılı tutun",
	"enhancePromptDescription": "'İstemi geliştir' düğmesi, ek bağlam, açıklama veya yeniden ifade sağlayarak isteğinizi iyileştirmeye yardımcı olur. Buraya bir istek yazıp düğmeye tekrar tıklayarak nasıl çalıştığını görebilirsiniz.",
	"modeSelector": {
		"title": "Modlar",
		"marketplace": "Mod Pazaryeri",
		"settings": "Mod Ayarları",
		"description": "Kilo Code'nun davranışını özelleştiren uzmanlaşmış kişilikler.",
		"searchPlaceholder": "Modları ara...",
		"noResults": "Sonuç bulunamadı"
	},
	"errorReadingFile": "Dosya okuma hatası:",
	"noValidImages": "Hiçbir geçerli resim işlenmedi",
	"separator": "Ayırıcı",
	"edit": "Düzenle...",
	"forNextMode": "sonraki mod için",
	"forPreviousMode": "önceki mod için",
	"error": "Hata",
	"diffError": {
		"title": "Düzenleme Başarısız"
	},
	"troubleMessage": "Kilo Code sorun yaşıyor...",
	"apiRequest": {
		"title": "API İsteği",
		"failed": "API İsteği Başarısız",
		"streaming": "API İsteği...",
		"cancelled": "API İsteği İptal Edildi",
		"streamingFailed": "API Akışı Başarısız"
	},
	"checkpoint": {
		"regular": "Kontrol Noktası",
		"initializingWarning": "Kontrol noktası hala başlatılıyor... Bu çok uzun sürerse, <settingsLink>ayarlar</settingsLink> bölümünden kontrol noktalarını devre dışı bırakabilir ve görevinizi yeniden başlatabilirsiniz.",
		"menu": {
			"viewDiff": "Farkları Görüntüle",
			"restore": "Kontrol Noktasını Geri Yükle",
			"restoreFiles": "Dosyaları Geri Yükle",
			"restoreFilesDescription": "Projenizin dosyalarını bu noktada alınan bir anlık görüntüye geri yükler.",
			"restoreFilesAndTask": "Dosyaları ve Görevi Geri Yükle",
			"confirm": "Onayla",
			"cancel": "İptal",
			"cannotUndo": "Bu işlem geri alınamaz.",
			"restoreFilesAndTaskDescription": "Projenizin dosyalarını bu noktada alınan bir anlık görüntüye geri yükler ve bu noktadan sonraki tüm mesajları siler."
		},
		"current": "Mevcut"
	},
	"instructions": {
		"wantsToFetch": "Kilo Code mevcut göreve yardımcı olmak için ayrıntılı talimatlar almak istiyor"
	},
	"fileOperations": {
		"wantsToRead": "Kilo Code bu dosyayı okumak istiyor:",
		"wantsToReadOutsideWorkspace": "Kilo Code çalışma alanı dışındaki bu dosyayı okumak istiyor:",
		"didRead": "Kilo Code bu dosyayı okudu:",
		"wantsToEdit": "Kilo Code bu dosyayı düzenlemek istiyor:",
		"wantsToEditOutsideWorkspace": "Kilo Code çalışma alanı dışındaki bu dosyayı düzenlemek istiyor:",
		"wantsToEditProtected": "Kilo Code korumalı bir yapılandırma dosyasını düzenlemek istiyor:",
		"wantsToCreate": "Kilo Code yeni bir dosya oluşturmak istiyor:",
		"wantsToSearchReplace": "Kilo Code bu dosyada arama ve değiştirme yapmak istiyor:",
		"didSearchReplace": "Kilo Code bu dosyada arama ve değiştirme yaptı:",
		"wantsToInsert": "Kilo Code bu dosyaya içerik eklemek istiyor:",
		"wantsToInsertWithLineNumber": "Kilo Code bu dosyanın {{lineNumber}}. satırına içerik eklemek istiyor:",
		"wantsToInsertAtEnd": "Kilo Code bu dosyanın sonuna içerik eklemek istiyor:",
		"wantsToReadAndXMore": "Kilo Code bu dosyayı ve {{count}} tane daha okumak istiyor:",
		"wantsToReadMultiple": "Kilo Code birden fazla dosya okumak istiyor:",
		"wantsToApplyBatchChanges": "Kilo Code birden fazla dosyaya değişiklik uygulamak istiyor:"
	},
	"directoryOperations": {
		"wantsToViewTopLevel": "Kilo Code bu dizindeki üst düzey dosyaları görüntülemek istiyor:",
		"didViewTopLevel": "Kilo Code bu dizindeki üst düzey dosyaları görüntüledi:",
		"wantsToViewRecursive": "Kilo Code bu dizindeki tüm dosyaları özyinelemeli olarak görüntülemek istiyor:",
		"didViewRecursive": "Kilo Code bu dizindeki tüm dosyaları özyinelemeli olarak görüntüledi:",
		"wantsToViewDefinitions": "Kilo Code bu dizinde kullanılan kaynak kod tanımlama isimlerini görüntülemek istiyor:",
		"didViewDefinitions": "Kilo Code bu dizinde kullanılan kaynak kod tanımlama isimlerini görüntüledi:",
		"wantsToSearch": "Kilo Code bu dizinde <code>{{regex}}</code> için arama yapmak istiyor:",
		"didSearch": "Kilo Code bu dizinde <code>{{regex}}</code> için arama yaptı:",
		"wantsToSearchOutsideWorkspace": "Kilo Code bu dizinde (çalışma alanı dışında) <code>{{regex}}</code> için arama yapmak istiyor:",
		"didSearchOutsideWorkspace": "Kilo Code bu dizinde (çalışma alanı dışında) <code>{{regex}}</code> için arama yaptı:",
		"wantsToViewTopLevelOutsideWorkspace": "Kilo Code bu dizindeki (çalışma alanı dışında) üst düzey dosyaları görüntülemek istiyor:",
		"didViewTopLevelOutsideWorkspace": "Kilo Code bu dizindeki (çalışma alanı dışında) üst düzey dosyaları görüntüledi:",
		"wantsToViewRecursiveOutsideWorkspace": "Kilo Code bu dizindeki (çalışma alanı dışında) tüm dosyaları özyinelemeli olarak görüntülemek istiyor:",
		"didViewRecursiveOutsideWorkspace": "Kilo Code bu dizindeki (çalışma alanı dışında) tüm dosyaları özyinelemeli olarak görüntüledi:",
		"wantsToViewDefinitionsOutsideWorkspace": "Kilo Code bu dizinde (çalışma alanı dışında) kullanılan kaynak kod tanımlama isimlerini görüntülemek istiyor:",
		"didViewDefinitionsOutsideWorkspace": "Kilo Code bu dizinde (çalışma alanı dışında) kullanılan kaynak kod tanımlama isimlerini görüntüledi:"
	},
	"commandOutput": "Komut Çıktısı",
	"commandExecution": {
		"running": "Çalışıyor",
		"pid": "PID: {{pid}}",
		"exited": "Çıkıldı ({{exitCode}})",
		"manageCommands": "Komut İzinlerini Yönet",
		"commandManagementDescription": "Komut izinlerini yönetin: Otomatik yürütmeye izin vermek için ✓'e, yürütmeyi reddetmek için ✗'e tıklayın. Desenler açılıp kapatılabilir veya listelerden kaldırılabilir. <settingsLink>Tüm ayarları görüntüle</settingsLink>",
		"addToAllowed": "İzin verilenler listesine ekle",
		"removeFromAllowed": "İzin verilenler listesinden kaldır",
		"addToDenied": "Reddedilenler listesine ekle",
		"removeFromDenied": "Reddedilenler listesinden kaldır",
		"abortCommand": "Komut yürütmeyi iptal et",
		"expandOutput": "Çıktıyı genişlet",
		"collapseOutput": "Çıktıyı daralt",
		"expandManagement": "Komut yönetimi bölümünü genişlet",
		"collapseManagement": "Komut yönetimi bölümünü daralt"
	},
	"response": "Yanıt",
	"arguments": "Argümanlar",
	"mcp": {
		"wantsToUseTool": "Kilo Code {{serverName}} MCP sunucusunda bir araç kullanmak istiyor:",
		"wantsToAccessResource": "Kilo Code {{serverName}} MCP sunucusundaki bir kaynağa erişmek istiyor:"
	},
	"modes": {
		"wantsToSwitch": "Kilo Code <code>{{mode}}</code> moduna geçmek istiyor",
		"wantsToSwitchWithReason": "Kilo Code <code>{{mode}}</code> moduna geçmek istiyor çünkü: {{reason}}",
		"didSwitch": "Kilo Code <code>{{mode}}</code> moduna geçti",
		"didSwitchWithReason": "Kilo Code <code>{{mode}}</code> moduna geçti çünkü: {{reason}}"
	},
	"subtasks": {
		"wantsToCreate": "Kilo Code <code>{{mode}}</code> modunda yeni bir alt görev oluşturmak istiyor:",
		"wantsToFinish": "Kilo Code bu alt görevi bitirmek istiyor",
		"newTaskContent": "Alt Görev Talimatları",
		"completionContent": "Alt Görev Tamamlandı",
		"resultContent": "Alt Görev Sonuçları",
		"defaultResult": "Lütfen sonraki göreve devam edin.",
		"completionInstructions": "Alt görev tamamlandı! Sonuçları inceleyebilir ve düzeltmeler veya sonraki adımlar önerebilirsiniz. Her şey iyi görünüyorsa, sonucu üst göreve döndürmek için onaylayın."
	},
	"questions": {
		"hasQuestion": "Kilo Code'nun bir sorusu var:"
	},
	"taskCompleted": "Görev Tamamlandı",
	"powershell": {
		"issues": "Windows PowerShell ile ilgili sorunlar yaşıyor gibi görünüyorsunuz, lütfen şu konuya bakın"
	},
	"autoApprove": {
		"title": "Otomatik-onay:",
		"none": "Hiçbiri",
		"description": "Otomatik onay, Kilo Code'un izin istemeden işlemler gerçekleştirmesine olanak tanır. Yalnızca tamamen güvendiğiniz eylemler için etkinleştirin. Daha detaylı yapılandırma <settingsLink>Ayarlar</settingsLink>'da mevcuttur.",
		"selectOptionsFirst": "Otomatik onayı etkinleştirmek için aşağıdan en az bir seçenek belirleyin",
		"toggleAriaLabel": "Otomatik onayı değiştir",
		"disabledAriaLabel": "Otomatik onay devre dışı - önce seçenekleri belirleyin"
	},
	"reasoning": {
		"thinking": "Düşünüyor",
		"seconds": "{{count}}sn"
	},
	"contextCondense": {
		"title": "Bağlam Özetlendi",
		"condensing": "Bağlam yoğunlaştırılıyor...",
		"errorHeader": "Bağlam yoğunlaştırılamadı",
		"tokens": "token"
	},
	"followUpSuggest": {
		"copyToInput": "Giriş alanına kopyala (veya Shift + tıklama)",
		"autoSelectCountdown": "{{count}}s içinde otomatik seçilecek",
		"countdownDisplay": "{{count}}sn"
	},
	"announcement": {
<<<<<<< HEAD
		"title": "🎉 Kilo Code {{version}} Yayınlandı",
		"description": "Kilo Code {{version}}, geliştirme iş akışınızı geliştirmek için güçlü yeni özellikler ve önemli iyileştirmeler getiriyor.",
=======
		"title": "🎉 Roo Code {{version}} Yayınlandı",
		"stealthModel": {
			"feature": "<bold>Sınırlı süre ÜCRETSİZ gizli model</bold> - 262k bağlam penceresi ile ajantik kodlamada mükemmel olan çok hızlı akıl yürütme modeli, Roo Code Cloud üzerinden kullanılabilir.",
			"note": "(Not: istemler ve tamamlamalar model yaratıcısı tarafından kaydedilir ve modeli geliştirmek için kullanılır)",
			"connectButton": "Roo Code Cloud'a bağlan",
			"selectModel": "<br/><settingsLink>Ayarlar</settingsLink>'da Roo Code Cloud sağlayıcısından <code>roo/sonic</code>'i seç ve başla"
		},
		"description": "Roo Code {{version}}, geliştirme iş akışınızı geliştirmek için güçlü yeni özellikler ve önemli iyileştirmeler getiriyor.",
>>>>>>> 81cba186
		"whatsNew": "Yenilikler",
		"feature1": "<bold>Mesaj Kuyruğu</bold>: Roo çalışırken birden fazla mesajı kuyruğa alın, iş akışınızı kesintisiz olarak planlamaya devam etmenizi sağlar.",
		"feature2": "<bold>Özel Slash Komutları</bold>: Sık kullanılan promptlara ve iş akışlarına hızlı erişim için kişiselleştirilmiş slash komutları oluşturun, tam UI yönetimi ile.",
		"feature3": "<bold>Gelişmiş Gemini Araçları</bold>: Yeni URL bağlamı ve Google Arama temellendirilmesi yetenekleri, Gemini modellerine gerçek zamanlı web bilgileri ve gelişmiş araştırma yetenekleri sağlar.",
		"hideButton": "Duyuruyu gizle",
		"detailsDiscussLinks": "<discordLink>Discord</discordLink> ve <redditLink>Reddit</redditLink>'te daha fazla ayrıntı alın ve tartışmalara katılın 🚀"
	},
	"browser": {
		"rooWantsToUse": "Kilo Code tarayıcıyı kullanmak istiyor:",
		"consoleLogs": "Konsol Kayıtları",
		"noNewLogs": "(Yeni kayıt yok)",
		"screenshot": "Tarayıcı ekran görüntüsü",
		"cursor": "imleç",
		"navigation": {
			"step": "Adım {{current}} / {{total}}",
			"previous": "Önceki",
			"next": "Sonraki"
		},
		"sessionStarted": "Tarayıcı Oturumu Başlatıldı",
		"actions": {
			"title": "Tarayıcı İşlemi: ",
			"launch": "{{url}} adresinde tarayıcı başlat",
			"click": "Tıkla ({{coordinate}})",
			"type": "Yaz \"{{text}}\"",
			"scrollDown": "Aşağı kaydır",
			"scrollUp": "Yukarı kaydır",
			"close": "Tarayıcıyı kapat"
		}
	},
	"codeblock": {
		"tooltips": {
			"expand": "Kod bloğunu genişlet",
			"collapse": "Kod bloğunu daralt",
			"enable_wrap": "Satır kaydırmayı etkinleştir",
			"disable_wrap": "Satır kaydırmayı devre dışı bırak",
			"copy_code": "Kodu kopyala"
		}
	},
	"systemPromptWarning": "UYARI: Özel sistem komut geçersiz kılma aktif. Bu işlevselliği ciddi şekilde bozabilir ve öngörülemeyen davranışlara neden olabilir.",
	"profileViolationWarning": "Geçerli profil kuruluşunuzun ayarlarıyla uyumlu değil",
	"shellIntegration": {
		"title": "Komut Çalıştırma Uyarısı",
		"description": "Komutunuz VSCode terminal kabuk entegrasyonu olmadan çalıştırılıyor. Bu uyarıyı gizlemek için <settingsLink>Kilo Code ayarları</settingsLink>'nın <strong>Terminal</strong> bölümünden kabuk entegrasyonunu devre dışı bırakabilir veya aşağıdaki bağlantıyı kullanarak VSCode terminal entegrasyonu sorunlarını giderebilirsiniz.",
		"troubleshooting": "Kabuk entegrasyonu belgelerini görmek için buraya tıklayın."
	},
	"ask": {
		"autoApprovedRequestLimitReached": {
			"title": "Otomatik Onaylanan İstek Limiti Aşıldı",
			"description": "Kilo Code, {{count}} API isteği/istekleri için otomatik onaylanan limite ulaştı. Sayacı sıfırlamak ve göreve devam etmek istiyor musunuz?",
			"button": "Sıfırla ve Devam Et"
		},
		"autoApprovedCostLimitReached": {
			"title": "Otomatik Onaylanan Maliyet Sınırına Ulaşıldı",
			"description": "Kilo Code otomatik olarak onaylanmış ${{count}} maliyet sınırına ulaştı. Maliyeti sıfırlamak ve göreve devam etmek ister misiniz?",
			"button": "Sıfırla ve Devam Et"
		}
	},
	"codebaseSearch": {
		"wantsToSearch": "Kilo Code kod tabanında <code>{{query}}</code> aramak istiyor:",
		"wantsToSearchWithPath": "Kilo Code <code>{{path}}</code> içinde kod tabanında <code>{{query}}</code> aramak istiyor:",
		"didSearch_one": "1 sonuç bulundu",
		"didSearch_other": "{{count}} sonuç bulundu",
		"resultTooltip": "Benzerlik puanı: {{score}} (dosyayı açmak için tıklayın)"
	},
	"read-batch": {
		"approve": {
			"title": "Tümünü Onayla"
		},
		"deny": {
			"title": "Tümünü Reddet"
		}
	},
	"indexingStatus": {
		"ready": "İndeks hazır",
		"indexing": "İndeksleniyor {{percentage}}%",
		"indexed": "İndekslendi",
		"error": "İndeks hatası",
		"status": "İndeks durumu"
	},
	"versionIndicator": {
		"ariaLabel": "Sürüm {{version}} - Sürüm notlarını görüntülemek için tıklayın"
	},
	"rooCloudCTA": {
		"title": "Roo Code Cloud gelişiyor!",
		"description": "Bulutta uzak ajanlar çalıştırın, görevlerinize her yerden erişin, başkalarıyla işbirliği yapın ve daha fazlası.",
		"joinWaitlist": "En son güncellemeleri almak için kaydolun."
	},
	"editMessage": {
		"placeholder": "Mesajını düzenle..."
	},
	"command": {
		"triggerDescription": "{{name}} komutunu tetikle"
	},
	"slashCommands": {
		"tooltip": "Eğik çizgi komutlarını yönet",
		"title": "Eğik Çizgi Komutları",
		"description": "Sık kullanılan komut istemleri ve iş akışlarına hızlı erişim için özel eğik çizgi komutları oluşturun. <DocsLink>Belgeler</DocsLink>",
		"globalCommands": "Genel Komutlar",
		"workspaceCommands": "Çalışma Alanı Komutları",
		"globalCommand": "Genel komut",
		"editCommand": "Komutu düzenle",
		"deleteCommand": "Komutu sil",
		"newGlobalCommandPlaceholder": "Yeni genel komut...",
		"newWorkspaceCommandPlaceholder": "Yeni çalışma alanı komutu...",
		"deleteDialog": {
			"title": "Komutu Sil",
			"description": "\"{{name}}\" komutunu silmek istediğinizden emin misiniz? Bu işlem geri alınamaz.",
			"cancel": "İptal",
			"confirm": "Sil"
		}
	},
	"queuedMessages": {
		"title": "Sıradaki Mesajlar:",
		"clickToEdit": "Mesajı düzenlemek için tıkla"
	}
}<|MERGE_RESOLUTION|>--- conflicted
+++ resolved
@@ -271,10 +271,6 @@
 		"countdownDisplay": "{{count}}sn"
 	},
 	"announcement": {
-<<<<<<< HEAD
-		"title": "🎉 Kilo Code {{version}} Yayınlandı",
-		"description": "Kilo Code {{version}}, geliştirme iş akışınızı geliştirmek için güçlü yeni özellikler ve önemli iyileştirmeler getiriyor.",
-=======
 		"title": "🎉 Roo Code {{version}} Yayınlandı",
 		"stealthModel": {
 			"feature": "<bold>Sınırlı süre ÜCRETSİZ gizli model</bold> - 262k bağlam penceresi ile ajantik kodlamada mükemmel olan çok hızlı akıl yürütme modeli, Roo Code Cloud üzerinden kullanılabilir.",
@@ -283,7 +279,6 @@
 			"selectModel": "<br/><settingsLink>Ayarlar</settingsLink>'da Roo Code Cloud sağlayıcısından <code>roo/sonic</code>'i seç ve başla"
 		},
 		"description": "Roo Code {{version}}, geliştirme iş akışınızı geliştirmek için güçlü yeni özellikler ve önemli iyileştirmeler getiriyor.",
->>>>>>> 81cba186
 		"whatsNew": "Yenilikler",
 		"feature1": "<bold>Mesaj Kuyruğu</bold>: Roo çalışırken birden fazla mesajı kuyruğa alın, iş akışınızı kesintisiz olarak planlamaya devam etmenizi sağlar.",
 		"feature2": "<bold>Özel Slash Komutları</bold>: Sık kullanılan promptlara ve iş akışlarına hızlı erişim için kişiselleştirilmiş slash komutları oluşturun, tam UI yönetimi ile.",
