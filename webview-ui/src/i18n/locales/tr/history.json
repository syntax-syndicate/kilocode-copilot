{
	"history": "Geçmiş",
	"exitSelectionMode": "Seçim Modundan Çık",
	"enterSelectionMode": "Seçim Moduna Gir",
	"done": "Tamam",
	"searchPlaceholder": "Geçmişte ara...",
	"newest": "En Yeni",
	"oldest": "En Eski",
	"mostExpensive": "En Pahalı",
	"mostTokens": "En Çok Token",
	"mostRelevant": "En İlgili",
	"deleteTaskTitle": "Görevi Sil (Onayı atlamak için Shift + Tıkla)",
	"copyPrompt": "Promptu Kopyala",
	"exportTask": "Görevi Dışa Aktar",
	"deleteTask": "Görevi Sil",
	"deleteTaskMessage": "Bu görevi silmek istediğinizden emin misiniz? Bu işlem geri alınamaz.",
	"cancel": "İptal",
	"delete": "Sil",
	"exitSelection": "Seçimden Çık",
	"selectionMode": "Seçim Modu",
	"deselectAll": "Tümünü Seçimi Kaldır",
	"selectAll": "Tümünü Seç",
	"selectedItems": "{{selected}}/{{total}} öğe seçildi",
	"clearSelection": "Seçimi Temizle",
	"deleteSelected": "Seçilenleri Sil",
	"deleteTasks": "Görevleri Sil",
	"confirmDeleteTasks": "{{count}} görevi silmek istediğinizden emin misiniz?",
	"deleteTasksWarning": "Silinen görevler geri alınamaz. Lütfen devam etmek istediğinizden emin olun.",
	"deleteTaskFavoritedWarning": "Bu görev favoriye eklendi. Silmek istediğinizden emin misiniz?",
	"deleteTasksFavoritedWarning": "{{count}} görev favoriye eklendi. Silmek istediğinizden emin misiniz?",
	"deleteItems": "{{count}} Öğeyi Sil",
<<<<<<< HEAD
	"showAllWorkspaces": "Tüm çalışma alanlarından görevleri göster",
	"showFavoritesOnly": "Sadece favorileri göster"
=======
	"workspace": {
		"prefix": "Çalışma Alanı:",
		"current": "Mevcut",
		"all": "Tümü"
	},
	"sort": {
		"prefix": "Sırala:",
		"newest": "En Yeni",
		"oldest": "En Eski",
		"mostExpensive": "En Pahalı",
		"mostTokens": "En Çok Token",
		"mostRelevant": "En İlgili"
	}
>>>>>>> 6ca706b0
}<|MERGE_RESOLUTION|>--- conflicted
+++ resolved
@@ -29,10 +29,8 @@
 	"deleteTaskFavoritedWarning": "Bu görev favoriye eklendi. Silmek istediğinizden emin misiniz?",
 	"deleteTasksFavoritedWarning": "{{count}} görev favoriye eklendi. Silmek istediğinizden emin misiniz?",
 	"deleteItems": "{{count}} Öğeyi Sil",
-<<<<<<< HEAD
 	"showAllWorkspaces": "Tüm çalışma alanlarından görevleri göster",
-	"showFavoritesOnly": "Sadece favorileri göster"
-=======
+	"showFavoritesOnly": "Sadece favorileri göster",
 	"workspace": {
 		"prefix": "Çalışma Alanı:",
 		"current": "Mevcut",
@@ -46,5 +44,4 @@
 		"mostTokens": "En Çok Token",
 		"mostRelevant": "En İlgili"
 	}
->>>>>>> 6ca706b0
 }