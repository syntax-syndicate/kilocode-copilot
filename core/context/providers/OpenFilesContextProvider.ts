--- conflicted
+++ resolved
@@ -1,15 +1,10 @@
-<<<<<<< HEAD
-import { BaseContextProvider } from "..";
-import type {
-=======
-import { BaseContextProvider } from "../index.js";
 import {
->>>>>>> 0d78fe87
   ContextItem,
   ContextProviderDescription,
   ContextProviderExtras,
 } from "../../index.js";
 import { getBasename } from "../../util/index.js";
+import { BaseContextProvider } from "../index.js";
 
 class OpenFilesContextProvider extends BaseContextProvider {
   static description: ContextProviderDescription = {
