<<<<<<< HEAD
import type { Chunk } from "..";
=======
import { Chunk } from "../index.js";
>>>>>>> 0d78fe87

export interface EmbeddingsCacheChunk {
  vector: number[];
  startLine: number;
  endLine: number;
  contents: string;
}

interface ArtifactReturnTypes {
  chunks: Chunk[];
  embeddings: EmbeddingsCacheChunk[];
}

export type ArtifactType = keyof ArtifactReturnTypes;

export interface EmbeddingsCacheResponse<T extends ArtifactType> {
  files: { [cacheKey: string]: ArtifactReturnTypes[T] };
}

export interface IContinueServerClient {
  connected: boolean;
  url: URL | undefined;
  getUserToken(): Promise<string | undefined>;
  getConfig(): Promise<{ configJson: string; configJs: string }>;
  getFromIndexCache<T extends ArtifactType>(
    keys: string[],
    artifactId: T,
    repoName: string | undefined,
  ): Promise<EmbeddingsCacheResponse<T>>;
}<|MERGE_RESOLUTION|>--- conflicted
+++ resolved
@@ -1,8 +1,4 @@
-<<<<<<< HEAD
-import type { Chunk } from "..";
-=======
 import { Chunk } from "../index.js";
->>>>>>> 0d78fe87
 
 export interface EmbeddingsCacheChunk {
   vector: number[];
