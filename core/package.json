--- conflicted
+++ resolved
@@ -1,10 +1,6 @@
 {
   "name": "@continuedev/core",
-<<<<<<< HEAD
-  "version": "1.0.1",
-=======
   "version": "1.0.4",
->>>>>>> 515dfa9f
   "description": "The Continue Core contains functionality that can be shared across web, VS Code, or Node.js server. It is written in TypeScript and contains much of the functionality that was previously inside of the legacy Continue Python Server.",
   "scripts": {
     "test": "jest ./test/diff.test.ts",
