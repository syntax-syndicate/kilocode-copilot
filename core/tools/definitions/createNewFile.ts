import { Tool } from "../..";
import { BUILT_IN_GROUP_NAME, BuiltInToolNames } from "../builtIn";
import { createSystemMessageExampleCall } from "../systemMessageTools/buildToolsSystemMessage";

export const createNewFileTool: Tool = {
  type: "function",
  displayTitle: "Create New File",
  wouldLikeTo: "create a new file at {{{ filepath }}}",
  isCurrently: "creating a new file at {{{ filepath }}}",
  hasAlready: "created a new file at {{{ filepath }}}",
  group: BUILT_IN_GROUP_NAME,
  readonly: false,
  isInstant: true,
  function: {
    name: BuiltInToolNames.CreateNewFile,
    description:
      "Create a new file. Only use this when a file doesn't exist and should be created",
    parameters: {
      type: "object",
      required: ["filepath", "contents"],
      properties: {
        filepath: {
          type: "string",
          description:
            "The path where the new file should be created, relative to the root of the workspace",
        },
        contents: {
          type: "string",
          description: "The contents to write to the new file",
        },
      },
    },
  },
<<<<<<< HEAD
  defaultToolPolicy: "allowedWithPermission",
=======
  systemMessageDescription: createSystemMessageExampleCall(
    BuiltInToolNames.CreateNewFile,
    `To create a NEW file, use the ${BuiltInToolNames.CreateNewFile} tool with the relative filepath and new contents. For example, to create a file located at 'path/to/file.txt', you would respond with:`,
    [
      ["filepath", "path/to/the_file.txt"],
      ["contents", "Contents of the file"],
    ],
  ),
>>>>>>> bf186a3d
};<|MERGE_RESOLUTION|>--- conflicted
+++ resolved
@@ -31,9 +31,7 @@
       },
     },
   },
-<<<<<<< HEAD
   defaultToolPolicy: "allowedWithPermission",
-=======
   systemMessageDescription: createSystemMessageExampleCall(
     BuiltInToolNames.CreateNewFile,
     `To create a NEW file, use the ${BuiltInToolNames.CreateNewFile} tool with the relative filepath and new contents. For example, to create a file located at 'path/to/file.txt', you would respond with:`,
@@ -42,5 +40,4 @@
       ["contents", "Contents of the file"],
     ],
   ),
->>>>>>> bf186a3d
 };