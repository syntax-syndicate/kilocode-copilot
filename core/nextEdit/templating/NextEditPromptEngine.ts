import Handlebars from "handlebars";
import { Position } from "../..";
import { SnippetPayload } from "../../autocomplete/snippets";
import { HelperVars } from "../../autocomplete/util/HelperVars";
import {
  MERCURY_CURRENT_FILE_CONTENT_CLOSE,
  MERCURY_CURRENT_FILE_CONTENT_OPEN,
  MERCURY_CURSOR,
  MERCURY_EDIT_DIFF_HISTORY_CLOSE,
  MERCURY_EDIT_DIFF_HISTORY_OPEN,
  MERCURY_RECENTLY_VIEWED_CODE_SNIPPETS_CLOSE,
  MERCURY_RECENTLY_VIEWED_CODE_SNIPPETS_OPEN,
  MODEL_1_USER_CURSOR_IS_HERE_TOKEN,
} from "../constants";
import {
  MercuryTemplateVars,
  Model1TemplateVars,
  NextEditTemplate,
  PromptMetadata,
  SystemPrompt,
  TemplateVars,
  UserPrompt,
} from "../types";
import {
  currentFileContentBlock,
  editHistoryBlock,
  recentlyViewedCodeSnippetsBlock,
} from "./mercuryCoderNextEdit";
import {
  insertCursorToken,
  insertEditableRegionTokensWithStaticRange,
} from "./utils";
<<<<<<< HEAD
import { contextSnippetsBlock } from "./model1";
=======
import { NEXT_EDIT_MODELS } from "../../llm/constants";
>>>>>>> 602c0d78

type TemplateRenderer = (vars: TemplateVars) => string;

const NEXT_EDIT_MODEL_TEMPLATES: Record<NEXT_EDIT_MODELS, NextEditTemplate> = {
  "mercury-coder-nextedit": {
    template: `${MERCURY_RECENTLY_VIEWED_CODE_SNIPPETS_OPEN}\n{{{recentlyViewedCodeSnippets}}}\n${MERCURY_RECENTLY_VIEWED_CODE_SNIPPETS_CLOSE}\n\n${MERCURY_CURRENT_FILE_CONTENT_OPEN}\n{{{currentFileContent}}}\n${MERCURY_CURRENT_FILE_CONTENT_CLOSE}\n\n${MERCURY_EDIT_DIFF_HISTORY_OPEN}\n{{{editDiffHistory}}}\n${MERCURY_EDIT_DIFF_HISTORY_CLOSE}\n\nThe developer was working on a section of code within the tags \`<|code_to_edit|>\` in the file located at {{{currentFilePath}}}.\nUsing the given \`recently_viewed_code_snippets\`, \`current_file_content\`, \`edit_diff_history\`, and the cursor position marked as \`<|cursor|>\`, please continue the developer's work. Update the \`code_to_edit\` section by predicting and completing the changes they would have made next. Provide the revised code that was between the \`<|code_to_edit|>\` and \`<|/code_to_edit|>\` tags, including the tags themselves.`,
  },
  "model-1": {
    template:
      "### User Edits:\n\n{{{editDiffHistory}}}\n### Context:\n{{{recentlyViewedCodeSnippets}}}\n### User Excerpts:\n\n```{{{languageShorthand}}}\n{{{currentFileContent}}}```\n### Response:",
  },
};

function templateRendererOfModel(
  modelName: NEXT_EDIT_MODELS,
): TemplateRenderer {
  let template = NEXT_EDIT_MODEL_TEMPLATES[modelName];
  if (!template) {
    throw new Error(`Model ${modelName} is not supported for next edit.`);
  }

  const compiledTemplate = Handlebars.compile(template.template);

  return (vars: TemplateVars): string => {
    return compiledTemplate(vars);
  };
}

export async function renderPrompt(
  helper: HelperVars,
  ctx: any,
): Promise<PromptMetadata> {
  let modelName = helper.modelName as NEXT_EDIT_MODELS;

  // Validate that the modelName is actually a supported model.
  if (!Object.keys(NEXT_EDIT_MODEL_TEMPLATES).includes(modelName)) {
    // Check if modelName includes any known model name as substring.
    const matchingModel = Object.keys(NEXT_EDIT_MODEL_TEMPLATES).find((key) =>
      modelName.includes(key),
    );

    if (matchingModel) {
      modelName = matchingModel as NEXT_EDIT_MODELS;
    } else {
      throw new Error(
        `${helper.modelName} is not yet supported for next edit.`,
      );
    }
  }

  const renderer = templateRendererOfModel(modelName);
  let userEdits = "";
  let editedCodeWithTokens = "";
  let tv: TemplateVars;

  switch (modelName) {
    case "mercury-coder-nextedit": {
      userEdits = ctx.editDiffHistory;

      editedCodeWithTokens = insertTokens(
        helper.fileContents.split("\n"),
        helper.pos,
        MERCURY_CURSOR,
      );

      const mercuryCtx: MercuryTemplateVars = {
        recentlyViewedCodeSnippets: recentlyViewedCodeSnippetsBlock(
          ctx.recentlyViewedCodeSnippets,
        ),
        currentFileContent: currentFileContentBlock(
          ctx.currentFileContent,
          ctx.editableRegionStartLine,
          ctx.editableRegionEndLine,
          helper.pos,
        ),
        editDiffHistory: editHistoryBlock(ctx.editDiffHistory),
        currentFilePath: ctx.currentFilePath,
      };

      tv = mercuryCtx;

      break;
    }
    case "model-1": {
      userEdits = ctx.userEdits;

      editedCodeWithTokens = insertTokens(
        helper.fileContents.split("\n"),
        helper.pos,
        MODEL_1_USER_CURSOR_IS_HERE_TOKEN,
      );

      const model1Ctx: Model1TemplateVars = {
        contextSnippets: contextSnippetsBlock(ctx.contextSnippets),
        currentFileContent: currentFileContentBlock(
          ctx.currentFileContent,
          ctx.editableRegionStartLine,
          ctx.editableRegionEndLine,
          helper.pos,
        ),
        editDiffHistory: editHistoryBlock(ctx.editDiffHistory),
        currentFilePath: ctx.currentFilePath,
        languageShorthand: ctx.languageShorthand,
      };

      tv = model1Ctx;

      break;
    }
    default:
      tv = {};
      break;
  }

  return {
    prompt: {
      role: "user",
      content: renderer(tv),
    },
    userEdits,
    userExcerpts: editedCodeWithTokens,
  };
}

export function renderDefaultSystemPrompt(): SystemPrompt {
  return {
    role: "system",
    content: [
      /* Identity forming */
      "You are an expert polyglot developer who is overseeing a junior developer write code in some language.",
      "You are psychic as well, so you are an expert at reading minds just from what the junior has done.",
      "As an expert, you know what the next edit of the junior is going to be, and you want to suggest it to save both of your's time.",
      /* Action crash course */
      "An action is a change in code state that preserves the well-formedness of the code.",
      "Well-formedness means that given a cursor location, the local syntax tree that the cursor is in is syntactically correct, and the semantic correctness in the current cursor's character location - 1.",
      /* Input description */
      // 'You will receive a prompt that includes an instruction, and a JSON of following format: { "language": string; "originalCode": string; "newCode": string }.',
      // "language is the language the code is written in.",
      // "originalCode is the code state before the junior has taken some edit action.",
      // "editedCode is the code state after the junior has taken some edit action.",
      // "If we put originalCode and editedCode on a timeline, originalCode lives in the past, and editedCode is the current code state.",
      // "Measure the difference between the originalCode and editedCode inside the prompt, make your best understanding of what the junior wants to accomplish, and figure out what the junior will do next.",
      'You will receive a prompt that includes an instruction, and a JSON of following format: { "language": string; "rootPathSnippets": string; "importDefinitionSnippets": string; "ideSnippets": string; "recentlyEditedRangeSnippets": string; "diffSnippets": string; "clipboardSnippets": string; "recentlyVisitedRangesSnippets": string; }.',
      "rootPathSnippet is all the code that is part of an AST path from the root node to the node at the current cursor.",
      "recentlyEditedRange is the code that the junior has recently edited.",
      "Do not guess what previous edit the junior has taken right before the request -- this is already given to you.",
      "The next edit action can happen any location, so do not default to where the junior left off. A potential next edit action can happen before or after the junior edit.",
      "The junior might want to add new code, delete existing code, or replace different parts of code.",
      "The next edit action isn't strictly additive. It could be deleting existing code, or replacing parts of code.",
      /* Output description */
      'Reply with a JSON that has the following type: { "actionType": string; "newCode": string }.',
      /* NOTE: Jacob -- try toggling between these two descriptions of actionType.*/
      /* NOTE: Without reasoning, mercury tends to skew greatly towards not deleting things. */
      "actionType is a four-sentence description of the type of action the junior has taken and the reason why you determined that to be the case. Actually analyze the given edit.",
      // "actionType is the type of action the junior has taken.",
      "newCode is what the full code looks like after applying your nextEditContent.",
      // "Make sure that newCode does not have errors. You are given the language, and you should know what the typescript compiler will complain about.",
      "Given the above definition of an action, you should prioritize fixing the following:",
      "- Patterns and repetition in code.",
      "- Static errors that the compiler of the language may return.",
      "- The junior's code style.",
      "If the junior has deleted some code, there's a good chance that the next edit will also be deletions.",
      "If the junior has added some code, there's a good chance that the next edit will also be additions.",
      "If the junior has performed an action on some part of the code, and you see similar code remaining, there's a good chance that the next edit will also target these remaining similar code.",
      "Careful of language intricacies.",
      // "Always try deletion and replacements. Add code if there are no other valid or reasonable edit actions.",
      "Do not reply in markdown.",
      "Do not hallucinate.",
    ].join(" "),
  };
}

export function renderDefaultUserPrompt(
  // originalCode: string,
  // editedCode: string,
  snippets: SnippetPayload,
  helper: HelperVars,
): UserPrompt {
  const userEdit = {
    language: helper.lang,
    rootPathSnippets: snippets.rootPathSnippets,
    importDefinitionSnippets: snippets.importDefinitionSnippets,
    ideSnippets: snippets.ideSnippets,
    recentlyEditedRangeSnippets: snippets.recentlyEditedRangeSnippets,
    diffSnippets: snippets.diffSnippets,
    clipboardSnippets: snippets.clipboardSnippets,
    recentlyVisitedRangesSnippets: snippets.recentlyVisitedRangesSnippets,
  };

  return {
    role: "user",
    content: `Your junior made the following edit: ${JSON.stringify(userEdit)}. What is the most possible next edit your junior ${helper.lang.name} developer will make?`,
  };
}

function insertTokens(
  lines: string[],
  cursorPos: Position,
  cursorToken: string,
  editableRegionStart?: number,
  editableRegionEnd?: number,
) {
  const a = insertCursorToken(lines, cursorPos, cursorToken);
  const b = insertEditableRegionTokensWithStaticRange(
    a,
    cursorPos,
    editableRegionStart,
    editableRegionEnd,
  );
  return b.join("\n");
}<|MERGE_RESOLUTION|>--- conflicted
+++ resolved
@@ -2,6 +2,7 @@
 import { Position } from "../..";
 import { SnippetPayload } from "../../autocomplete/snippets";
 import { HelperVars } from "../../autocomplete/util/HelperVars";
+import { NEXT_EDIT_MODELS } from "../../llm/constants";
 import {
   MERCURY_CURRENT_FILE_CONTENT_CLOSE,
   MERCURY_CURRENT_FILE_CONTENT_OPEN,
@@ -26,15 +27,11 @@
   editHistoryBlock,
   recentlyViewedCodeSnippetsBlock,
 } from "./mercuryCoderNextEdit";
+import { contextSnippetsBlock } from "./model1";
 import {
   insertCursorToken,
   insertEditableRegionTokensWithStaticRange,
 } from "./utils";
-<<<<<<< HEAD
-import { contextSnippetsBlock } from "./model1";
-=======
-import { NEXT_EDIT_MODELS } from "../../llm/constants";
->>>>>>> 602c0d78
 
 type TemplateRenderer = (vars: TemplateVars) => string;
 
@@ -44,7 +41,7 @@
   },
   "model-1": {
     template:
-      "### User Edits:\n\n{{{editDiffHistory}}}\n### Context:\n{{{recentlyViewedCodeSnippets}}}\n### User Excerpts:\n\n```{{{languageShorthand}}}\n{{{currentFileContent}}}```\n### Response:",
+      "### User Edits:\n\n{{{userEdits}}}\n\n### User Excerpts:\n\n```{{{languageShorthand}}}\n{{{userExcerpts}}}```",
   },
 };
 
