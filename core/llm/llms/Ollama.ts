--- conflicted
+++ resolved
@@ -26,10 +26,7 @@
       method: "POST",
       headers: {
         Authorization: `Bearer ${this.apiKey}`,
-<<<<<<< HEAD
-=======
         "Content-Type": "application/json",
->>>>>>> 31383918
       },
       body: JSON.stringify({ name: this._getModel() }),
     })
