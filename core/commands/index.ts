--- conflicted
+++ resolved
@@ -78,9 +78,6 @@
   return {
     ...cmd,
     params: desc.params,
-<<<<<<< HEAD
-=======
     description: desc.description ?? cmd.description,
->>>>>>> 98457fdf
   };
 }