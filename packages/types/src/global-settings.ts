--- conflicted
+++ resolved
@@ -230,11 +230,8 @@
 	| "litellmApiKey"
 	| "codeIndexOpenAiKey"
 	| "codeIndexQdrantApiKey"
-<<<<<<< HEAD
 	| "kilocodeToken" // kilocode_change
-=======
 	| "codebaseIndexOpenAiCompatibleApiKey"
->>>>>>> 9b6d764f
 >
 
 export const SECRET_STATE_KEYS = keysOf<SecretState>()([
@@ -257,11 +254,8 @@
 	"litellmApiKey",
 	"codeIndexOpenAiKey",
 	"codeIndexQdrantApiKey",
-<<<<<<< HEAD
 	"kilocodeToken", // kilocode_change
-=======
 	"codebaseIndexOpenAiCompatibleApiKey",
->>>>>>> 9b6d764f
 ])
 
 export const isSecretStateKey = (key: string): key is Keys<SecretState> =>
